# -*- coding: UTF-8 -*-
import random
import string
from collections import Sequence
from copy import deepcopy

import tensorflow as tf
import numpy as np

from deepchem.nn import model_ops, initializations, regularizers, activations
import math


class Layer(object):
  layer_number_dict = {}

  def __init__(self, in_layers=None, **kwargs):
    if "name" in kwargs:
      self.name = kwargs['name']
    else:
      self.name = None
    if in_layers is None:
      in_layers = list()
    if not isinstance(in_layers, Sequence):
      in_layers = [in_layers]
    self.in_layers = in_layers
    self.op_type = "gpu"
    self.variable_scope = ''
    self.variable_values = None
    self.out_tensor = None
    self.rnn_initial_states = []
    self.rnn_final_states = []
    self.rnn_zero_states = []
    self.tensorboard = False
    self.tb_input = None

  def _get_layer_number(self):
    class_name = self.__class__.__name__
    if class_name not in Layer.layer_number_dict:
      Layer.layer_number_dict[class_name] = 0
    Layer.layer_number_dict[class_name] += 1
    return "%s" % Layer.layer_number_dict[class_name]

  def none_tensors(self):
    out_tensor = self.out_tensor
    self.out_tensor = None
    return out_tensor

  def set_tensors(self, tensor):
    self.out_tensor = tensor

  def create_tensor(self, in_layers=None, set_tensors=True, **kwargs):
    raise NotImplementedError("Subclasses must implement for themselves")

  def clone(self, in_layers):
    """Create a copy of this layer with different inputs."""
    saved_inputs = self.in_layers
    self.in_layers = []
    saved_tensors = self.none_tensors()
    copy = deepcopy(self)
    self.in_layers = saved_inputs
    self.set_tensors(saved_tensors)
    copy.in_layers = in_layers
    return copy

  def shared(self, in_layers):
    """
    Create a copy of this layer that shares variables with it.

    This is similar to clone(), but where clone() creates two independent layers,
    this causes the layers to share variables with each other.

    Parameters
    ----------
    in_layers: list tensor
    List in tensors for the shared layer

    Returns
    -------
    Layer
    """
    if self.variable_scope == '':
      return self.clone(in_layers)
    raise ValueError('%s does not implement shared()' % self.__class__.__name__)

  def __call__(self, *in_layers):
    return self.create_tensor(in_layers=in_layers, set_tensors=False)

  @property
  def shape(self):
    """Get the shape of this Layer's output."""
    if '_shape' not in dir(self):
      raise NotImplementedError(
          "%s: shape is not known" % self.__class__.__name__)
    return self._shape

  def _get_input_tensors(self, in_layers, reshape=False):
    """Get the input tensors to his layer.

    Parameters
    ----------
    in_layers: list of Layers or tensors
      the inputs passed to create_tensor().  If None, this layer's inputs will
      be used instead.
    reshape: bool
      if True, try to reshape the inputs to all have the same shape
    """
    if in_layers is None:
      in_layers = self.in_layers
    if not isinstance(in_layers, Sequence):
      in_layers = [in_layers]
    tensors = []
    for input in in_layers:
      tensors.append(tf.convert_to_tensor(input))
    if reshape and len(tensors) > 1:
      shapes = [t.get_shape() for t in tensors]
      if any(s != shapes[0] for s in shapes[1:]):
        # Reshape everything to match the input with the most dimensions.

        shape = shapes[0]
        for s in shapes:
          if len(s) > len(shape):
            shape = s
        shape = [-1 if x is None else x for x in shape.as_list()]
        for i in range(len(tensors)):
          tensors[i] = tf.reshape(tensors[i], shape)
    return tensors

  def _record_variable_scope(self, local_scope):
    """Record the scope name used for creating variables.

    This should be called from create_tensor().  It allows the list of variables
    belonging to this layer to be retrieved later."""
    parent_scope = tf.get_variable_scope().name
    if len(parent_scope) > 0:
      self.variable_scope = '%s/%s' % (parent_scope, local_scope)
    else:
      self.variable_scope = local_scope

  def set_variable_initial_values(self, values):
    """Set the initial values of all variables.

    This takes a list, which contains the initial values to use for all of
    this layer's values (in the same order retured by
    TensorGraph.get_layer_variables()).  When this layer is used in a
    TensorGraph, it will automatically initialize each variable to the value
    specified in the list.  Note that some layers also have separate mechanisms
    for specifying variable initializers; this method overrides them. The
    purpose of this method is to let a Layer object represent a pre-trained
    layer, complete with trained values for its variables."""
    self.variable_values = values

  def set_summary(self, summary_op, summary_description=None, collections=None):
    """Annotates a tensor with a tf.summary operation
    Collects data from self.out_tensor by default but can be changed by setting
    self.tb_input to another tensor in create_tensor


    Parameters
    ----------
    summary_op: str
      summary operation to annotate node
    summary_description: object, optional
      Optional summary_pb2.SummaryDescription()
    collections: list of graph collections keys, optional
      New summary op is added to these collections. Defaults to [GraphKeys.SUMMARIES]
    """
    supported_ops = {'tensor_summary', 'scalar', 'histogram'}
    if summary_op not in supported_ops:
      raise ValueError(
          "Invalid summary_op arg. Only 'tensor_summary', 'scalar', 'histogram' supported"
      )
    self.summary_op = summary_op
    self.summary_description = summary_description
    self.collections = collections
    self.tensorboard = True

  def add_summary_to_tg(self):
    """
    Can only be called after self.create_layer to gaurentee that name is not none
    """
    if self.tensorboard == False:
      return
    if self.tb_input == None:
      self.tb_input = self.out_tensor
    if self.summary_op == "tensor_summary":
      tf.summary.tensor_summary(self.name, self.tb_input,
                                self.summary_description, self.collections)
    elif self.summary_op == 'scalar':
      tf.summary.scalar(self.name, self.tb_input, self.collections)
    elif self.summary_op == 'histogram':
      tf.summary.histogram(self.name, self.tb_input, self.collections)

  def copy(self, replacements={}, variables_graph=None, shared=False):
    """Duplicate this Layer and all its inputs.

    This is similar to clone(), but instead of only cloning one layer, it also
    recursively calls copy() on all of this layer's inputs to clone the entire
    hierarchy of layers.  In the process, you can optionally tell it to replace
    particular layers with specific existing ones.  For example, you can clone a
    stack of layers, while connecting the topmost ones to different inputs.

    For example, consider a stack of dense layers that depend on an input:

    >>> input = Feature(shape=(None, 100))
    >>> dense1 = Dense(100, in_layers=input)
    >>> dense2 = Dense(100, in_layers=dense1)
    >>> dense3 = Dense(100, in_layers=dense2)

    The following will clone all three dense layers, but not the input layer.
    Instead, the input to the first dense layer will be a different layer
    specified in the replacements map.

    >>> new_input = Feature(shape=(None, 100))
    >>> replacements = {input: new_input}
    >>> dense3_copy = dense3.copy(replacements)

    Parameters
    ----------
    replacements: map
      specifies existing layers, and the layers to replace them with (instead of
      cloning them).  This argument serves two purposes.  First, you can pass in
      a list of replacements to control which layers get cloned.  In addition,
      as each layer is cloned, it is added to this map.  On exit, it therefore
      contains a complete record of all layers that were copied, and a reference
      to the copy of each one.
    variables_graph: TensorGraph
      an optional TensorGraph from which to take variables.  If this is specified,
      the current value of each variable in each layer is recorded, and the copy
      has that value specified as its initial value.  This allows a piece of a
      pre-trained model to be copied to another model.
    shared: bool
      if True, create new layers by calling shared() on the input layers.
      This means the newly created layers will share variables with the original
      ones.
    """
    if self in replacements:
      return replacements[self]
    copied_inputs = [
        layer.copy(replacements, variables_graph, shared)
        for layer in self.in_layers
    ]
    if shared:
      copy = self.shared(copied_inputs)
    else:
      copy = self.clone(copied_inputs)
    if variables_graph is not None:
      if shared:
        raise ValueError('Cannot specify variables_graph when shared==True')
      variables = variables_graph.get_layer_variables(self)
      if len(variables) > 0:
        with variables_graph._get_tf("Graph").as_default():
          values = variables_graph.session.run(variables)
          copy.set_variable_initial_values(values)
    return copy

  def _as_graph_element(self):
    if '_as_graph_element' in dir(self.out_tensor):
      return self.out_tensor._as_graph_element()
    else:
      return self.out_tensor

  def __add__(self, other):
    if not isinstance(other, Layer):
      other = Constant(other)
    return Add([self, other])

  def __radd__(self, other):
    if not isinstance(other, Layer):
      other = Constant(other)
    return Add([other, self])

  def __sub__(self, other):
    if not isinstance(other, Layer):
      other = Constant(other)
    return Add([self, other], weights=[1.0, -1.0])

  def __rsub__(self, other):
    if not isinstance(other, Layer):
      other = Constant(other)
    return Add([other, self], weights=[1.0, -1.0])

  def __mul__(self, other):
    if not isinstance(other, Layer):
      other = Constant(other)
    return Multiply([self, other])

  def __rmul__(self, other):
    if not isinstance(other, Layer):
      other = Constant(other)
    return Multiply([other, self])

  def __neg__(self):
    return Multiply([self, Constant(-1.0)])

  def __div__(self, other):
    if not isinstance(other, Layer):
      other = Constant(other)
    return Divide([self, other])

  def __truediv__(self, other):
    if not isinstance(other, Layer):
      other = Constant(other)
    return Divide([self, other])


def _convert_layer_to_tensor(value, dtype=None, name=None, as_ref=False):
  return tf.convert_to_tensor(value.out_tensor, dtype=dtype, name=name)


tf.register_tensor_conversion_function(Layer, _convert_layer_to_tensor)


class TensorWrapper(Layer):
  """Used to wrap a tensorflow tensor."""

  def __init__(self, out_tensor, **kwargs):
    super(TensorWrapper, self).__init__(**kwargs)
    self.out_tensor = out_tensor
    self._shape = out_tensor.get_shape().as_list()

  def create_tensor(self, in_layers=None, **kwargs):
    """Take no actions."""
    pass


def convert_to_layers(in_layers):
  """Wrap all inputs into tensors if necessary."""
  layers = []
  for in_layer in in_layers:
    if isinstance(in_layer, Layer):
      layers.append(in_layer)
    elif isinstance(in_layer, tf.Tensor):
      layers.append(TensorWrapper(in_layer))
    else:
      raise ValueError("convert_to_layers must be invoked on layers or tensors")
  return layers


class SharedVariableScope(Layer):
  """A Layer that can share variables with another layer via name scope.

  This abstract class can be used as a parent for any layer that implements
  shared() by means of the variable name scope.  It exists to avoid duplicated
  code.
  """

  def __init__(self, **kwargs):
    super(SharedVariableScope, self).__init__(**kwargs)
    self._reuse = False
    self._shared_with = None

  def shared(self, in_layers):
    copy = self.clone(in_layers)
    self._reuse = True
    copy._reuse = True
    copy._shared_with = self
    return copy

  def _get_scope_name(self):
    if self._shared_with is None:
      return self.name
    else:
      return self._shared_with._get_scope_name()


class Conv1D(Layer):
  """A 1D convolution on the input.

  This layer expects its input to be a three dimensional tensor of shape (batch size, width, # channels).
  If there is only one channel, the third dimension may optionally be omitted.
  """

  def __init__(self,
               filters,
               kernel_size,
               strides=1,
               padding='valid',
               dilation_rate=1,
               activation=None,
               use_bias=True,
               kernel_initializer='glorot_uniform',
               bias_initializer='zeros',
               kernel_regularizer=None,
               bias_regularizer=None,
               activity_regularizer=None,
               kernel_constraint=None,
               bias_constraint=None,
               in_layers=None,
               **kwargs):
    """1D convolution layer (e.g. temporal convolution).

      This layer creates a convolution kernel that is convolved
      with the layer input over a single spatial (or temporal) dimension
      to produce a tensor of outputs.
      If `use_bias` is True, a bias vector is created and added to the outputs.
      Finally, if `activation` is not `None`,
      it is applied to the outputs as well.

      When using this layer as the first layer in a model,
      provide an `input_shape` argument
      (tuple of integers or `None`, e.g.
      `(10, 128)` for sequences of 10 vectors of 128-dimensional vectors,
      or `(None, 128)` for variable-length sequences of 128-dimensional vectors.

      TODO(LESWING): Calculate output shape at construction time
      Arguments:
          filters: Integer, the dimensionality of the output space
              (i.e. the number output of filters in the convolution).
          kernel_size: An integer or tuple/list of a single integer,
              specifying the length of the 1D convolution window.
          strides: An integer or tuple/list of a single integer,
              specifying the stride length of the convolution.
              Specifying any stride value != 1 is incompatible with specifying
              any `dilation_rate` value != 1.
          padding: One of `"valid"`, `"causal"` or `"same"` (case-insensitive).
              `"causal"` results in causal (dilated) convolutions, e.g. output[t]
              does not depend on input[t+1:]. Useful when modeling temporal data
              where the model should not violate the temporal order.
              See [WaveNet: A Generative Model for Raw Audio, section
                2.1](https://arxiv.org/abs/1609.03499).
          dilation_rate: an integer or tuple/list of a single integer, specifying
              the dilation rate to use for dilated convolution.
              Currently, specifying any `dilation_rate` value != 1 is
              incompatible with specifying any `strides` value != 1.
          activation: Activation function to use.
              If you don't specify anything, no activation is applied
              (ie. "linear" activation: `a(x) = x`).
          use_bias: Boolean, whether the layer uses a bias vector.
          kernel_initializer: Initializer for the `kernel` weights matrix.
          bias_initializer: Initializer for the bias vector.
          kernel_regularizer: Regularizer function applied to
              the `kernel` weights matrix.
          bias_regularizer: Regularizer function applied to the bias vector.
          activity_regularizer: Regularizer function applied to
              the output of the layer (its "activation")..
          kernel_constraint: Constraint function applied to the kernel matrix.
          bias_constraint: Constraint function applied to the bias vector.

      Input shape:
          3D tensor with shape: `(batch_size, steps, input_dim)`

      Output shape:
          3D tensor with shape: `(batch_size, new_steps, filters)`
          `steps` value might have changed due to padding or strides.
    """
    self.filters = filters
    self.kernel_size = kernel_size
    self.strides = strides
    self.padding = padding
    self.dilation_rate = dilation_rate
    self.activation = activation
    self.use_bias = use_bias
    self.kernel_initializer = kernel_initializer
    self.bias_initializer = bias_initializer
    self.kernel_regularizer = kernel_regularizer
    self.bias_regularizer = bias_regularizer
    self.activity_regularizer = activity_regularizer
    self.kernel_constraint = kernel_constraint
    self.bias_constraint = bias_constraint
    super(Conv1D, self).__init__(in_layers, **kwargs)

  def create_tensor(self, in_layers=None, set_tensors=True, **kwargs):
    inputs = self._get_input_tensors(in_layers)
    if len(inputs) != 1:
      raise ValueError("Conv1D layer must have exactly one parent")
    parent = inputs[0]
    if len(parent.get_shape()) == 2:
      parent = tf.expand_dims(parent, 2)
    elif len(parent.get_shape()) != 3:
      raise ValueError("Parent tensor must be (batch, width, channel)")
    out_tensor = tf.keras.layers.Conv1D(
        filters=self.filters,
        kernel_size=self.kernel_size,
        strides=self.strides,
        padding=self.padding,
        dilation_rate=self.dilation_rate,
        activation=self.activation,
        use_bias=self.use_bias,
        kernel_initializer=self.kernel_initializer,
        bias_initializer=self.bias_initializer,
        kernel_regularizer=self.kernel_regularizer,
        bias_regularizer=self.bias_regularizer,
        activity_regularizer=self.activity_regularizer,
        kernel_constraint=self.kernel_constraint,
        bias_constraint=self.bias_constraint)(parent)
    if set_tensors:
      self._record_variable_scope(self.name)
      self.out_tensor = out_tensor
    return out_tensor


class Dense(SharedVariableScope):

  def __init__(
      self,
      out_channels,
      activation_fn=None,
      biases_initializer=tf.zeros_initializer,
      weights_initializer=tf.contrib.layers.variance_scaling_initializer,
      time_series=False,
      **kwargs):
    """Create a dense layer.

    The weight and bias initializers are specified by callable objects that construct
    and return a Tensorflow initializer when invoked with no arguments.  This will typically
    be either the initializer class itself (if the constructor does not require arguments),
    or a TFWrapper (if it does).

    Parameters
    ----------
    out_channels: int
      the number of output values
    activation_fn: object
      the Tensorflow activation function to apply to the output
    biases_initializer: callable object
      the initializer for bias values.  This may be None, in which case the layer
      will not include biases.
    weights_initializer: callable object
      the initializer for weight values
    time_series: bool
      if True, the dense layer is applied to each element of a batch in sequence
    """
    super(Dense, self).__init__(**kwargs)
    self.out_channels = out_channels
    self.out_tensor = None
    self.activation_fn = activation_fn
    self.biases_initializer = biases_initializer
    self.weights_initializer = weights_initializer
    self.time_series = time_series
    try:
      parent_shape = self.in_layers[0].shape
      self._shape = tuple(parent_shape[:-1]) + (out_channels,)
    except:
      pass

  def create_tensor(self, in_layers=None, set_tensors=True, **kwargs):
    inputs = self._get_input_tensors(in_layers)
    if len(inputs) != 1:
      raise ValueError("Dense layer can only have one input")
    parent = inputs[0]
    if self.biases_initializer is None:
      biases_initializer = None
    else:
      biases_initializer = self.biases_initializer()
    for reuse in (self._reuse, False):
      dense_fn = lambda x: tf.contrib.layers.fully_connected(x,
                                                             num_outputs=self.out_channels,
                                                             activation_fn=self.activation_fn,
                                                             biases_initializer=biases_initializer,
                                                             weights_initializer=self.weights_initializer(),
                                                             scope=self._get_scope_name(),
                                                             reuse=reuse,
                                                             trainable=True)
      try:
        if self.time_series:
          out_tensor = tf.map_fn(dense_fn, parent)
        else:
          out_tensor = dense_fn(parent)
        break
      except ValueError:
        if reuse:
          # This probably means the variable hasn't been created yet, so try again
          # with reuse set to false.
          continue
        raise
    if set_tensors:
      self._record_variable_scope(self._get_scope_name())
      self.out_tensor = out_tensor
    return out_tensor


class Highway(Layer):
  """ Create a highway layer. y = H(x) * T(x) + x * (1 - T(x))
  H(x) = activation_fn(matmul(W_H, x) + b_H) is the non-linear transformed output
  T(x) = sigmoid(matmul(W_T, x) + b_T) is the transform gate

  reference: https://arxiv.org/pdf/1505.00387.pdf

  This layer expects its input to be a two dimensional tensor of shape (batch size, # input features).
  Outputs will be in the same shape.
  """

  def __init__(
      self,
      activation_fn=tf.nn.relu,
      biases_initializer=tf.zeros_initializer,
      weights_initializer=tf.contrib.layers.variance_scaling_initializer,
      **kwargs):
    """

    Parameters
    ----------
    activation_fn: object
      the Tensorflow activation function to apply to the output
    biases_initializer: callable object
      the initializer for bias values.  This may be None, in which case the layer
      will not include biases.
    weights_initializer: callable object
      the initializer for weight values
    """
    super(Highway, self).__init__(**kwargs)
    self.activation_fn = activation_fn
    self.biases_initializer = biases_initializer
    self.weights_initializer = weights_initializer

  def create_tensor(self, in_layers=None, set_tensors=True, **kwargs):
    inputs = self._get_input_tensors(in_layers)
    parent = inputs[0]
    shape = parent.get_shape().as_list()[1]
    # H(x), with same number of input and output channels
    dense_H = tf.contrib.layers.fully_connected(
        parent,
        num_outputs=shape,
        activation_fn=self.activation_fn,
        biases_initializer=self.biases_initializer(),
        weights_initializer=self.weights_initializer(),
        trainable=True)
    # T(x), with same number of input and output channels
    dense_T = tf.contrib.layers.fully_connected(
        parent,
        num_outputs=shape,
        activation_fn=tf.nn.sigmoid,
        biases_initializer=tf.constant_initializer(-1),
        weights_initializer=self.weights_initializer(),
        trainable=True)
    out_tensor = tf.multiply(dense_H, dense_T) + tf.multiply(
        parent, 1 - dense_T)
    if set_tensors:
      self.out_tensor = out_tensor
    return out_tensor


class Flatten(Layer):
  """Flatten every dimension except the first"""

  def __init__(self, in_layers=None, **kwargs):
    super(Flatten, self).__init__(in_layers, **kwargs)
    try:
      parent_shape = self.in_layers[0].shape
      s = list(parent_shape[:2])
      for x in parent_shape[2:]:
        s[1] *= x
      self._shape = tuple(s)
    except:
      pass

  def create_tensor(self, in_layers=None, set_tensors=True, **kwargs):
    inputs = self._get_input_tensors(in_layers)
    if len(inputs) != 1:
      raise ValueError("Only One Parent to Flatten")
    parent = inputs[0]
    parent_shape = parent.get_shape()
    vector_size = 1
    for i in range(1, len(parent_shape)):
      vector_size *= parent_shape[i].value
    parent_tensor = parent
    out_tensor = tf.reshape(parent_tensor, shape=(-1, vector_size))
    if set_tensors:
      self.out_tensor = out_tensor
    return out_tensor


class Reshape(Layer):

  def __init__(self, shape, **kwargs):
    super(Reshape, self).__init__(**kwargs)
    self._new_shape = tuple(-1 if x is None else x for x in shape)
    try:
      parent_shape = self.in_layers[0].shape
      s = tuple(None if x == -1 else x for x in shape)
      if None in parent_shape or None not in s:
        self._shape = s
      else:
        # Calculate what the new shape will be.
        t = 1
        for x in parent_shape:
          t *= x
        for x in s:
          if x is not None:
            t //= x
        self._shape = tuple(t if x is None else x for x in s)
    except:
      pass

  def create_tensor(self, in_layers=None, set_tensors=True, **kwargs):
    inputs = self._get_input_tensors(in_layers)
    parent_tensor = inputs[0]
    out_tensor = tf.reshape(parent_tensor, self._new_shape)
    if set_tensors:
      self.out_tensor = out_tensor
    return out_tensor

<<<<<<< HEAD
=======

class Cast(Layer):
  """
  Wrapper around tf.cast.  Changes the dtype of a single layer
  """

  def __init__(self, in_layers=None, dtype=None, **kwargs):
    """
    Parameters
    ----------
    dtype: tf.DType
      the dtype to cast the in_layer to
      e.x. tf.int32
    """
    if dtype is None:
      raise ValueError("Must cast to a dtype")
    self.dtype = dtype
    super(Cast, self).__init__(in_layers, **kwargs)
    try:
      parent_shape = self.in_layers[0].shape
      self._shape = parent_shape
    except:
      pass

  def create_tensor(self, in_layers=None, set_tensors=True, **kwargs):
    inputs = self._get_input_tensors(in_layers)
    parent_tensor = inputs[0]
    out_tensor = tf.cast(parent_tensor, self.dtype)
    if set_tensors:
      self.out_tensor = out_tensor
    return out_tensor


>>>>>>> 9e553fca
class Squeeze(Layer):

  def __init__(self, in_layers=None, squeeze_dims=None, **kwargs):
    self.squeeze_dims = squeeze_dims
    super(Squeeze, self).__init__(in_layers, **kwargs)
    try:
      parent_shape = self.in_layers[0].shape
      if squeeze_dims is None:
        self._shape = [i for i in parent_shape if i != 1]
      else:
        self._shape = [
            parent_shape[i]
            for i in range(len(parent_shape))
            if i not in squeeze_dims
        ]
    except:
      pass

  def create_tensor(self, in_layers=None, set_tensors=True, **kwargs):
    inputs = self._get_input_tensors(in_layers)
    parent_tensor = inputs[0]
    out_tensor = tf.squeeze(parent_tensor, squeeze_dims=self.squeeze_dims)
    if set_tensors:
      self.out_tensor = out_tensor
    return out_tensor


class Transpose(Layer):

  def __init__(self, perm, **kwargs):
    super(Transpose, self).__init__(**kwargs)
    self.perm = perm
    try:
      parent_shape = self.in_layers[0].shape
      self._shape = tuple(parent_shape[i] for i in perm)
    except:
      pass

  def create_tensor(self, in_layers=None, set_tensors=True, **kwargs):
    inputs = self._get_input_tensors(in_layers)
    if len(inputs) != 1:
      raise ValueError("Only One Parent to Transpose over")
    out_tensor = tf.transpose(inputs[0], self.perm)
    if set_tensors:
      self.out_tensor = out_tensor
    return out_tensor


class CombineMeanStd(Layer):
  """Generate Gaussian nose."""

  def __init__(self,
               in_layers=None,
               training_only=False,
               noise_epsilon=0.01,
               **kwargs):
    """Create a CombineMeanStd layer.

    This layer should have two inputs with the same shape, and its output also has the
    same shape.  Each element of the output is a Gaussian distributed random number
    whose mean is the corresponding element of the first input, and whose standard
    deviation is the corresponding element of the second input.

    Parameters
    ----------
    in_layers: list
      the input layers.  The first one specifies the mean, and the second one specifies
      the standard deviation.
    training_only: bool
      if True, noise is only generated during training.  During prediction, the output
      is simply equal to the first input (that is, the mean of the distribution used
      during training).
    noise_epsilon: float
      The standard deviation of the random noise
    """
    super(CombineMeanStd, self).__init__(in_layers, **kwargs)
    self.training_only = training_only
    self.noise_epsilon = noise_epsilon
    try:
      self._shape = self.in_layers[0].shape
    except:
      pass

  def create_tensor(self, in_layers=None, set_tensors=True, **kwargs):
    inputs = self._get_input_tensors(in_layers)
    if len(inputs) != 2:
      raise ValueError("Must have two in_layers")
    mean_parent, std_parent = inputs[0], inputs[1]
    sample_noise = tf.random_normal(
        mean_parent.get_shape(), 0, self.noise_epsilon, dtype=tf.float32)
    if self.training_only:
      sample_noise *= kwargs['training']
    out_tensor = mean_parent + tf.exp(std_parent * 0.5) * sample_noise
    if set_tensors:
      self.out_tensor = out_tensor
    return out_tensor


class Repeat(Layer):

  def __init__(self, n_times, **kwargs):
    self.n_times = n_times
    super(Repeat, self).__init__(**kwargs)
    try:
      s = list(self.in_layers[0].shape)
      s.insert(1, n_times)
      self._shape = tuple(s)
    except:
      pass

  def create_tensor(self, in_layers=None, set_tensors=True, **kwargs):
    inputs = self._get_input_tensors(in_layers)
    if len(inputs) != 1:
      raise ValueError("Must have one parent")
    parent_tensor = inputs[0]
    t = tf.expand_dims(parent_tensor, 1)
    pattern = tf.stack([1, self.n_times, 1])
    out_tensor = tf.tile(t, pattern)
    if set_tensors:
      self.out_tensor = out_tensor
    return out_tensor


class Gather(Layer):
  """Gather elements or slices from the input."""

  def __init__(self, in_layers=None, indices=None, **kwargs):
    """Create a Gather layer.

    The indices can be viewed as a list of element identifiers, where each
    identifier is itself a length N array specifying the indices of the
    first N dimensions of the input tensor.  Those elements (or slices, depending
    on the shape of the input) are then stacked together.  For example,
    indices=[[0],[2],[4]] will produce [input[0], input[2], input[4]], while
    indices=[[1,2]] will produce [input[1,2]].

    The indices may be specified in two ways.  If they are constants, you can pass
    them to this constructor as a list or array.  Alternatively, the indices can
    be calculated by another layer.  In that case, pass None for indices, and
    instead provide them as the second input layer.

    Parameters
    ----------
    in_layers: list
      the input layers.  If indices is not None, this should be of length 1.  If indices
      is None, this should be of length 2, with the first entry calculating the tensor
      from which to take slices, and the second entry calculating the slice indices.
    indices: array
      the slice indices (if they are constants) or None (if the indices are provided by
      an input)
    """
    self.indices = indices
    super(Gather, self).__init__(in_layers, **kwargs)
    try:
      s = tuple(self.in_layers[0].shape)
      if indices is None:
        s2 = self.in_layers[1].shape
        self._shape = (s2[0],) + s[s2[-1]:]
      else:
        self._shape = (len(indices),) + s[np.array(indices).shape[-1]:]
    except:
      pass

  def create_tensor(self, in_layers=None, set_tensors=True, **kwargs):
    inputs = self._get_input_tensors(in_layers)
    if self.indices is None:
      if len(inputs) != 2:
        raise ValueError("Must have two parents")
      indices = inputs[1]
    if self.indices is not None:
      if len(inputs) != 1:
        raise ValueError("Must have one parent")
      indices = self.indices
    parent_tensor = inputs[0]
    out_tensor = tf.gather_nd(parent_tensor, indices)
    if set_tensors:
      self.out_tensor = out_tensor
    return out_tensor


class GRU(Layer):
  """A Gated Recurrent Unit.

  This layer expects its input to be of shape (batch_size, sequence_length, ...).
  It consists of a set of independent sequences (one for each element in the batch),
  that are each propagated independently through the GRU.
  """

  def __init__(self, n_hidden, batch_size, **kwargs):
    """Create a Gated Recurrent Unit.

    Parameters
    ----------
    n_hidden: int
      the size of the GRU's hidden state, which also determines the size of its output
    batch_size: int
      the batch size that will be used with this layer
    """
    self.n_hidden = n_hidden
    self.batch_size = batch_size
    super(GRU, self).__init__(**kwargs)
    try:
      parent_shape = self.in_layers[0].shape
      self._shape = (batch_size, parent_shape[1], n_hidden)
    except:
      pass

  def create_tensor(self, in_layers=None, set_tensors=True, **kwargs):
    inputs = self._get_input_tensors(in_layers)
    if len(inputs) != 1:
      raise ValueError("Must have one parent")
    parent_tensor = inputs[0]
    gru_cell = tf.contrib.rnn.GRUCell(self.n_hidden)
    zero_state = gru_cell.zero_state(self.batch_size, tf.float32)
    if set_tensors:
      initial_state = tf.placeholder(tf.float32, zero_state.get_shape())
    else:
      initial_state = zero_state
    out_tensor, final_state = tf.nn.dynamic_rnn(
        gru_cell, parent_tensor, initial_state=initial_state, scope=self.name)
    if set_tensors:
      self._record_variable_scope(self.name)
      self.out_tensor = out_tensor
      self.rnn_initial_states.append(initial_state)
      self.rnn_final_states.append(final_state)
      self.rnn_zero_states.append(np.zeros(zero_state.get_shape(), np.float32))
      self.out_tensors = [
          self.out_tensor, initial_state, final_state, zero_state
      ]
    return out_tensor

  def none_tensors(self):
    saved_tensors = [
        self.out_tensor, self.rnn_initial_states, self.rnn_final_states,
        self.rnn_zero_states, self.out_tensors
    ]
    self.out_tensor = None
    self.rnn_initial_states = []
    self.rnn_final_states = []
    self.rnn_zero_states = []
    self.out_tensors = []
    return saved_tensors

  def set_tensors(self, tensor):
    self.out_tensor, self.rnn_initial_states, self.rnn_final_states, self.rnn_zero_states, self.out_tensors = tensor


class LSTM(Layer):
  """A Long Short Term Memory.

  This layer expects its input to be of shape (batch_size, sequence_length, ...).
  It consists of a set of independent sequences (one for each element in the batch),
  that are each propagated independently through the LSTM.
  """

  def __init__(self, n_hidden, batch_size, **kwargs):
    """Create a Long Short Term Memory.

    Parameters
    ----------
    n_hidden: int
      the size of the LSTM's hidden state, which also determines the size of its output
    batch_size: int
      the batch size that will be used with this layer
    """
    self.n_hidden = n_hidden
    self.batch_size = batch_size
    super(LSTM, self).__init__(**kwargs)
    try:
      parent_shape = self.in_layers[0].shape
      self._shape = (batch_size, parent_shape[1], n_hidden)
    except:
      pass

  def create_tensor(self, in_layers=None, set_tensors=True, **kwargs):
    inputs = self._get_input_tensors(in_layers)
    if len(inputs) != 1:
      raise ValueError("Must have one parent")
    parent_tensor = inputs[0]
    lstm_cell = tf.contrib.rnn.LSTMCell(self.n_hidden)
    zero_state = lstm_cell.zero_state(self.batch_size, tf.float32)
    if set_tensors:
      initial_state = tf.contrib.rnn.LSTMStateTuple(
          tf.placeholder(tf.float32, zero_state.c.get_shape()),
          tf.placeholder(tf.float32, zero_state.h.get_shape()))
    else:
      initial_state = zero_state
    out_tensor, final_state = tf.nn.dynamic_rnn(
        lstm_cell, parent_tensor, initial_state=initial_state, scope=self.name)
    if set_tensors:
      self._record_variable_scope(self.name)
      self.out_tensor = out_tensor
      self.rnn_initial_states.append(initial_state.c)
      self.rnn_initial_states.append(initial_state.h)
      self.rnn_final_states.append(final_state.c)
      self.rnn_final_states.append(final_state.h)
      self.rnn_zero_states.append(
          np.zeros(zero_state.c.get_shape(), np.float32))
      self.rnn_zero_states.append(
          np.zeros(zero_state.h.get_shape(), np.float32))
    return out_tensor

  def none_tensors(self):
    saved_tensors = [
        self.out_tensor, self.rnn_initial_states, self.rnn_final_states,
        self.rnn_zero_states
    ]
    self.out_tensor = None
    self.rnn_initial_states = []
    self.rnn_final_states = []
    self.rnn_zero_states = []
    return saved_tensors

  def set_tensors(self, tensor):
    self.out_tensor, self.rnn_initial_states, self.rnn_final_states, self.rnn_zero_states = tensor


class TimeSeriesDense(Layer):

  def __init__(self, out_channels, **kwargs):
    self.out_channels = out_channels
    super(TimeSeriesDense, self).__init__(**kwargs)

  def create_tensor(self, in_layers=None, set_tensors=True, **kwargs):
    inputs = self._get_input_tensors(in_layers)
    if len(inputs) != 1:
      raise ValueError("Must have one parent")
    parent_tensor = inputs[0]
    dense_fn = lambda x: tf.contrib.layers.fully_connected(
      x, num_outputs=self.out_channels,
      activation_fn=tf.nn.sigmoid)
    out_tensor = tf.map_fn(dense_fn, parent_tensor)
    if set_tensors:
      self.out_tensor = out_tensor
    return out_tensor


class Input(Layer):

  def __init__(self, shape, dtype=tf.float32, **kwargs):
    self._shape = tuple(shape)
    self.dtype = dtype
    super(Input, self).__init__(**kwargs)
    self.op_type = "cpu"

  def create_tensor(self, in_layers=None, set_tensors=True, **kwargs):
    if in_layers is None:
      in_layers = self.in_layers
    in_layers = convert_to_layers(in_layers)
    if len(in_layers) > 0:
      queue = in_layers[0]
      placeholder = queue.out_tensors[self.get_pre_q_name()]
      self.out_tensor = tf.placeholder_with_default(placeholder, self._shape)
      return self.out_tensor
    out_tensor = tf.placeholder(dtype=self.dtype, shape=self._shape)
    if set_tensors:
      self.out_tensor = out_tensor
    return out_tensor

  def create_pre_q(self):
    q_shape = (None,) + self._shape[1:]
    return Input(shape=q_shape, name="%s_pre_q" % self.name, dtype=self.dtype)

  def get_pre_q_name(self):
    return "%s_pre_q" % self.name


class Feature(Input):

  def __init__(self, **kwargs):
    super(Feature, self).__init__(**kwargs)


class Label(Input):

  def __init__(self, **kwargs):
    super(Label, self).__init__(**kwargs)


class Weights(Input):

  def __init__(self, **kwargs):
    super(Weights, self).__init__(**kwargs)


class L1Loss(Layer):
  """Compute the mean absolute difference between the elements of the inputs.

  This layer should have two or three inputs.  If there is a third input, the
  difference between the first two inputs is multiplied by the third one to
  produce a weighted error.
  """

  def __init__(self, in_layers=None, **kwargs):
    super(L1Loss, self).__init__(in_layers, **kwargs)

  def create_tensor(self, in_layers=None, set_tensors=True, **kwargs):
    inputs = self._get_input_tensors(in_layers, True)
    guess, label = inputs[0], inputs[1]
    l1 = tf.abs(guess - label)
    if len(inputs) > 2:
      l1 *= inputs[2]
    out_tensor = tf.reduce_mean(l1, axis=list(range(1, len(label.shape))))
    if set_tensors:
      self.out_tensor = out_tensor
    return out_tensor


class L2Loss(Layer):
  """Compute the mean squared difference between the elements of the inputs.

  This layer should have two or three inputs.  If there is a third input, the
  squared difference between the first two inputs is multiplied by the third one to
  produce a weighted error.
  """

  def __init__(self, in_layers=None, **kwargs):
    super(L2Loss, self).__init__(in_layers, **kwargs)
    try:
      shape1 = self.in_layers[0].shape
      shape2 = self.in_layers[1].shape
      if shape1[0] is None:
        self._shape = (shape2[0],)
      else:
        self._shape = (shape1[0],)
    except:
      pass

  def create_tensor(self, in_layers=None, set_tensors=True, **kwargs):
    inputs = self._get_input_tensors(in_layers, True)
    guess, label = inputs[0], inputs[1]
    l2 = tf.square(guess - label)
    if len(inputs) > 2:
      l2 *= inputs[2]
    out_tensor = tf.reduce_mean(l2, axis=list(range(1, len(label._shape))))
    if set_tensors:
      self.out_tensor = out_tensor
    return out_tensor


class SoftMax(Layer):

  def __init__(self, in_layers=None, **kwargs):
    super(SoftMax, self).__init__(in_layers, **kwargs)
    try:
      self._shape = tuple(self.in_layers[0].shape)
    except:
      pass

  def create_tensor(self, in_layers=None, set_tensors=True, **kwargs):
    inputs = self._get_input_tensors(in_layers)
    if len(inputs) != 1:
      raise ValueError("Softmax must have a single input layer.")
    parent = inputs[0]
    out_tensor = tf.contrib.layers.softmax(parent)
    if set_tensors:
      self.out_tensor = out_tensor
    return out_tensor


class Concat(Layer):

  def __init__(self, in_layers=None, axis=1, **kwargs):
    self.axis = axis
    super(Concat, self).__init__(in_layers, **kwargs)
    try:
      s = list(self.in_layers[0].shape)
      for parent in self.in_layers[1:]:
        if s[axis] is None or parent.shape[axis] is None:
          s[axis] = None
        else:
          s[axis] += parent.shape[axis]
      self._shape = tuple(s)
    except:
      pass

  def create_tensor(self, in_layers=None, set_tensors=True, **kwargs):
    inputs = self._get_input_tensors(in_layers)
    if len(inputs) == 1:
      self.out_tensor = inputs[0]
      return self.out_tensor

    out_tensor = tf.concat(inputs, axis=self.axis)
    if set_tensors:
      self.out_tensor = out_tensor
    return out_tensor


class Stack(Layer):

  def __init__(self, in_layers=None, axis=1, **kwargs):
    self.axis = axis
    super(Stack, self).__init__(in_layers, **kwargs)
    try:
      s = list(self.in_layers[0].shape)
      s.insert(axis, len(self.in_layers))
      self._shape = tuple(s)
    except:
      pass

  def create_tensor(self, in_layers=None, set_tensors=True, **kwargs):
    inputs = self._get_input_tensors(in_layers)
    out_tensor = tf.stack(inputs, axis=self.axis)
    if set_tensors:
      self.out_tensor = out_tensor
    return out_tensor


class Constant(Layer):
  """Output a constant value."""

  def __init__(self, value, dtype=tf.float32, **kwargs):
    """Construct a constant layer.

    Parameters
    ----------
    value: array
      the value the layer should output
    dtype: tf.DType
      the data type of the output value.
    """
    if not isinstance(value, np.ndarray):
      value = np.array(value)
    self.value = value
    self.dtype = dtype
    self._shape = tuple(value.shape)
    super(Constant, self).__init__(**kwargs)

  def create_tensor(self, in_layers=None, set_tensors=True, **kwargs):
    out_tensor = tf.constant(self.value, dtype=self.dtype)
    if set_tensors:
      self.out_tensor = out_tensor
    return out_tensor


class Variable(Layer):
  """Output a trainable value."""

  def __init__(self, initial_value, dtype=tf.float32, **kwargs):
    """Construct a variable layer.

    Parameters
    ----------
    initial_value: array
      the initial value the layer should output
    dtype: tf.DType
      the data type of the output value.
    """
    if not isinstance(initial_value, np.ndarray):
      initial_value = np.array(initial_value)
    self.initial_value = initial_value
    self.dtype = dtype
    self._shape = tuple(initial_value.shape)
    super(Variable, self).__init__(**kwargs)

  def create_tensor(self, in_layers=None, set_tensors=True, **kwargs):
    out_tensor = tf.Variable(self.initial_value, dtype=self.dtype)
    if set_tensors:
      self._record_variable_scope(self.name)
      self.out_tensor = out_tensor
    return out_tensor


class StopGradient(Layer):
  """Block the flow of gradients.

  This layer copies its input directly to its output, but reports that all
  gradients of its output are zero.  This means, for example, that optimizers
  will not try to optimize anything "upstream" of this layer.

  For example, suppose you have pre-trained a stack of layers to perform a
  calculation.  You want to use the result of that calculation as the input to
  another layer, but because they are already pre-trained, you do not want the
  optimizer to modify them.  You can wrap the output in a StopGradient layer,
  then use that as the input to the next layer."""

  def __init__(self, in_layers=None, **kwargs):
    super(StopGradient, self).__init__(in_layers, **kwargs)
    try:
      self._shape = tuple(self.in_layers[0].shape)
    except:
      pass

  def create_tensor(self, in_layers=None, set_tensors=True, **kwargs):
    inputs = self._get_input_tensors(in_layers)
    if len(inputs) > 1:
      raise ValueError("Only one layer supported.")
    out_tensor = tf.stop_gradient(inputs[0])
    if set_tensors:
      self.out_tensor = out_tensor
    return out_tensor


def _max_dimension(x, y):
  if x is None:
    return y
  if y is None:
    return x
  return max(x, y)


class Add(Layer):
  """Compute the (optionally weighted) sum of the input layers."""

  def __init__(self, in_layers=None, weights=None, **kwargs):
    """Create an Add layer.

    Parameters
    ----------
    weights: array
      an array of length equal to the number of input layers, giving the weight
      to multiply each input by.  If None, all weights are set to 1.
    """
    super(Add, self).__init__(in_layers, **kwargs)
    self.weights = weights
    try:
      shape1 = list(self.in_layers[0].shape)
      shape2 = list(self.in_layers[1].shape)
      if len(shape1) < len(shape2):
        shape2, shape1 = shape1, shape2
      offset = len(shape1) - len(shape2)
      for i in range(len(shape2)):
        shape1[i + offset] = _max_dimension(shape1[i + offset], shape2[i])
      self._shape = tuple(shape1)
    except:
      pass

  def create_tensor(self, in_layers=None, set_tensors=True, **kwargs):
    inputs = self._get_input_tensors(in_layers)
    weights = self.weights
    if weights is None:
      weights = [1] * len(inputs)
    out_tensor = inputs[0]
    if weights[0] != 1:
      out_tensor *= weights[0]
    for layer, weight in zip(inputs[1:], weights[1:]):
      if weight == 1:
        out_tensor += layer
      else:
        out_tensor += weight * layer
    if set_tensors:
      self.out_tensor = out_tensor
    return out_tensor


class Multiply(Layer):
  """Compute the product of the input layers."""

  def __init__(self, in_layers=None, **kwargs):
    super(Multiply, self).__init__(in_layers, **kwargs)
    try:
      shape1 = list(self.in_layers[0].shape)
      shape2 = list(self.in_layers[1].shape)
      if len(shape1) < len(shape2):
        shape2, shape1 = shape1, shape2
      offset = len(shape1) - len(shape2)
      for i in range(len(shape2)):
        shape1[i + offset] = _max_dimension(shape1[i + offset], shape2[i])
      self._shape = tuple(shape1)
    except:
      pass

  def create_tensor(self, in_layers=None, set_tensors=True, **kwargs):
    inputs = self._get_input_tensors(in_layers)
    out_tensor = inputs[0]
    for layer in inputs[1:]:
      out_tensor *= layer
    if set_tensors:
      self.out_tensor = out_tensor
    return out_tensor


class Divide(Layer):
  """Compute the ratio of the input layers."""

  def __init__(self, in_layers=None, **kwargs):
    super(Divide, self).__init__(in_layers, **kwargs)
    try:
      shape1 = list(self.in_layers[0].shape)
      shape2 = list(self.in_layers[1].shape)
      if len(shape1) < len(shape2):
        shape2, shape1 = shape1, shape2
      offset = len(shape1) - len(shape2)
      for i in range(len(shape2)):
        shape1[i + offset] = _max_dimension(shape1[i + offset], shape2[i])
      self._shape = tuple(shape1)
    except:
      pass

  def create_tensor(self, in_layers=None, set_tensors=True, **kwargs):
    inputs = self._get_input_tensors(in_layers)
    out_tensor = inputs[0] / inputs[1]
    if set_tensors:
      self.out_tensor = out_tensor
    return out_tensor


class Log(Layer):
  """Compute the natural log of the input."""

  def __init__(self, in_layers=None, **kwargs):
    super(Log, self).__init__(in_layers, **kwargs)
    try:
      self._shape = self.in_layers[0].shape
    except:
      pass

  def create_tensor(self, in_layers=None, set_tensors=True, **kwargs):
    inputs = self._get_input_tensors(in_layers)
    if len(inputs) != 1:
      raise ValueError('Log must have a single parent')
    out_tensor = tf.log(inputs[0])
    if set_tensors:
      self.out_tensor = out_tensor
    return out_tensor


class Exp(Layer):
  """Compute the exponential of the input."""

  def __init__(self, in_layers=None, **kwargs):
    super(Exp, self).__init__(in_layers, **kwargs)
    try:
      self._shape = self.in_layers[0].shape
    except:
      pass

  def create_tensor(self, in_layers=None, set_tensors=True, **kwargs):
    inputs = self._get_input_tensors(in_layers)
    if len(inputs) != 1:
      raise ValueError('Exp must have a single parent')
    out_tensor = tf.exp(inputs[0])
    if set_tensors:
      self.out_tensor = out_tensor
    return out_tensor


class InteratomicL2Distances(Layer):
  """Compute (squared) L2 Distances between atoms given neighbors."""

  def __init__(self, N_atoms, M_nbrs, ndim, **kwargs):
    self.N_atoms = N_atoms
    self.M_nbrs = M_nbrs
    self.ndim = ndim
    super(InteratomicL2Distances, self).__init__(**kwargs)

  def create_tensor(self, in_layers=None, set_tensors=True, **kwargs):
    inputs = self._get_input_tensors(in_layers)
    if len(inputs) != 2:
      raise ValueError("InteratomicDistances requires coords,nbr_list")
    coords, nbr_list = (inputs[0], inputs[1])
    N_atoms, M_nbrs, ndim = self.N_atoms, self.M_nbrs, self.ndim
    # Shape (N_atoms, M_nbrs, ndim)
    nbr_coords = tf.gather(coords, nbr_list)
    # Shape (N_atoms, M_nbrs, ndim)
    tiled_coords = tf.tile(
        tf.reshape(coords, (N_atoms, 1, ndim)), (1, M_nbrs, 1))
    # Shape (N_atoms, M_nbrs)
    dists = tf.reduce_sum((tiled_coords - nbr_coords)**2, axis=2)
    out_tensor = dists
    if set_tensors:
      self.out_tensor = out_tensor
    return out_tensor


class SparseSoftMaxCrossEntropy(Layer):

  def __init__(self, in_layers=None, **kwargs):
    super(SparseSoftMaxCrossEntropy, self).__init__(in_layers, **kwargs)
    try:
      self._shape = self.in_layers[1].shape[:-1]
    except:
      pass

  def create_tensor(self, in_layers=None, set_tensors=True, **kwargs):
    inputs = self._get_input_tensors(in_layers, False)
    if len(inputs) != 2:
      raise ValueError()
    labels, logits = inputs[0], inputs[1]
    out_tensor = tf.nn.sparse_softmax_cross_entropy_with_logits(
        logits=logits, labels=labels)
    if set_tensors:
      self.out_tensor = out_tensor
    return out_tensor


class SoftMaxCrossEntropy(Layer):

  def __init__(self, in_layers=None, **kwargs):
    super(SoftMaxCrossEntropy, self).__init__(in_layers, **kwargs)
    try:
      self._shape = self.in_layers[1].shape[:-1]
    except:
      pass

  def create_tensor(self, in_layers=None, set_tensors=True, **kwargs):
    inputs = self._get_input_tensors(in_layers, True)
    if len(inputs) != 2:
      raise ValueError()
    labels, logits = inputs[0], inputs[1]
    out_tensor = tf.nn.softmax_cross_entropy_with_logits(
        logits=logits, labels=labels)
    if set_tensors:
      self.out_tensor = out_tensor
    return out_tensor


class ReduceMean(Layer):

  def __init__(self, in_layers=None, axis=None, **kwargs):
    if axis is not None and not isinstance(axis, Sequence):
      axis = [axis]
    self.axis = axis
    super(ReduceMean, self).__init__(in_layers, **kwargs)
    if axis is None:
      self._shape = tuple()
    else:
      try:
        parent_shape = self.in_layers[0].shape
        self._shape = [
            parent_shape[i] for i in range(len(parent_shape)) if i not in axis
        ]
      except:
        pass

  def create_tensor(self, in_layers=None, set_tensors=True, **kwargs):
    inputs = self._get_input_tensors(in_layers)
    if len(inputs) > 1:
      self.out_tensor = tf.stack(inputs)
    else:
      self.out_tensor = inputs[0]

    out_tensor = tf.reduce_mean(self.out_tensor, axis=self.axis)
    if set_tensors:
      self.out_tensor = out_tensor
    return out_tensor

class ReduceMax(Layer):

  def __init__(self, in_layers=None, axis=None, **kwargs):
    if axis is not None and not isinstance(axis, Sequence):
      axis = [axis]
    self.axis = axis
    super(ReduceMax, self).__init__(in_layers, **kwargs)
    if axis is None:
      self._shape = tuple()
    else:
      try:
        parent_shape = self.in_layers[0].shape
        self._shape = [
            parent_shape[i] for i in range(len(parent_shape)) if i not in axis
        ]
      except:
        pass

  def create_tensor(self, in_layers=None, set_tensors=True, **kwargs):
    inputs = self._get_input_tensors(in_layers)
    if len(inputs) > 1:
      self.out_tensor = tf.stack(inputs)
    else:
      self.out_tensor = inputs[0]

    out_tensor = tf.reduce_max(self.out_tensor, axis=self.axis)
    if set_tensors:
      self.out_tensor = out_tensor
    return out_tensor

class ToFloat(Layer):

  def __init__(self, in_layers=None, **kwargs):
    super(ToFloat, self).__init__(in_layers, **kwargs)
    try:
      self._shape = tuple(self.in_layers[0].shape)
    except:
      pass

  def create_tensor(self, in_layers=None, set_tensors=True, **kwargs):
    inputs = self._get_input_tensors(in_layers)
    if len(inputs) > 1:
      raise ValueError("Only one layer supported.")
    out_tensor = tf.to_float(inputs[0])
    if set_tensors:
      self.out_tensor = out_tensor
    return out_tensor


class ReduceSum(Layer):

  def __init__(self, in_layers=None, axis=None, **kwargs):
    if axis is not None and not isinstance(axis, Sequence):
      axis = [axis]
    self.axis = axis
    super(ReduceSum, self).__init__(in_layers, **kwargs)
    if axis is None:
      self._shape = tuple()
    else:
      try:
        parent_shape = self.in_layers[0].shape
        self._shape = [
            parent_shape[i] for i in range(len(parent_shape)) if i not in axis
        ]
      except:
        pass

  def create_tensor(self, in_layers=None, set_tensors=True, **kwargs):
    inputs = self._get_input_tensors(in_layers)
    if len(inputs) > 1:
      self.out_tensor = tf.stack(inputs)
    else:
      self.out_tensor = inputs[0]

    out_tensor = tf.reduce_sum(self.out_tensor, axis=self.axis)
    if set_tensors:
      self.out_tensor = out_tensor
    return out_tensor


class ReduceSquareDifference(Layer):

  def __init__(self, in_layers=None, axis=None, **kwargs):
    if axis is not None and not isinstance(axis, Sequence):
      axis = [axis]
    self.axis = axis
    super(ReduceSquareDifference, self).__init__(in_layers, **kwargs)
    if axis is None:
      self._shape = tuple()
    else:
      try:
        parent_shape = self.in_layers[0].shape
        self._shape = [
            parent_shape[i] for i in range(len(parent_shape)) if i not in axis
        ]
      except:
        pass

  def create_tensor(self, in_layers=None, set_tensors=True, **kwargs):
    inputs = self._get_input_tensors(in_layers, True)
    a = inputs[0]
    b = inputs[1]
    out_tensor = tf.reduce_mean(tf.squared_difference(a, b), axis=self.axis)
    if set_tensors:
      self.out_tensor = out_tensor
    return out_tensor


class Conv2D(SharedVariableScope):
  """A 2D convolution on the input.

  This layer expects its input to be a four dimensional tensor of shape (batch size, height, width, # channels).
  If there is only one channel, the fourth dimension may optionally be omitted.
  """

  def __init__(self,
               num_outputs,
               kernel_size=5,
               stride=1,
               padding='SAME',
               activation_fn=tf.nn.relu,
               normalizer_fn=None,
               biases_initializer=tf.zeros_initializer,
               weights_initializer=tf.contrib.layers.xavier_initializer,
               scope_name=None,
               **kwargs):
    """Create a Conv2D layer.

    Parameters
    ----------
    num_outputs: int
      the number of outputs produced by the convolutional kernel
    kernel_size: int or tuple
      the width of the convolutional kernel.  This can be either a two element tuple, giving
      the kernel size along each dimension, or an integer to use the same size along both
      dimensions.
    stride: int or tuple
      the stride between applications of the convolutional kernel.  This can be either a two
      element tuple, giving the stride along each dimension, or an integer to use the same
      stride along both dimensions.
    padding: str
      the padding method to use, either 'SAME' or 'VALID'
    activation_fn: object
      the Tensorflow activation function to apply to the output
    normalizer_fn: object
      the Tensorflow normalizer function to apply to the output
    biases_initializer: callable object
      the initializer for bias values.  This may be None, in which case the layer
      will not include biases.
    weights_initializer: callable object
      the initializer for weight values
    """
    self.num_outputs = num_outputs
    self.kernel_size = kernel_size
    self.stride = stride
    self.padding = padding
    self.activation_fn = activation_fn
    self.normalizer_fn = normalizer_fn
    self.weights_initializer = weights_initializer
    self.biases_initializer = biases_initializer
    super(Conv2D, self).__init__(**kwargs)
    if scope_name is None:
      scope_name = self.name
    self.scope_name = scope_name
    try:
      parent_shape = self.in_layers[0].shape
      strides = stride
      if isinstance(stride, int):
        strides = (stride, stride)
      self._shape = (parent_shape[0], parent_shape[1] // strides[0],
                     parent_shape[2] // strides[1], num_outputs)
    except:
      pass

  def create_tensor(self, in_layers=None, set_tensors=True, **kwargs):
    inputs = self._get_input_tensors(in_layers)
    parent_tensor = inputs[0]
    if len(parent_tensor.get_shape()) == 3:
      parent_tensor = tf.expand_dims(parent_tensor, 3)
    for reuse in (self._reuse, False):
      try:
        out_tensor = tf.contrib.layers.conv2d(
            parent_tensor,
            num_outputs=self.num_outputs,
            kernel_size=self.kernel_size,
            stride=self.stride,
            padding=self.padding,
            activation_fn=self.activation_fn,
            normalizer_fn=self.normalizer_fn,
            biases_initializer=self.biases_initializer(),
            weights_initializer=self.weights_initializer(),
            scope=self._get_scope_name(),
            reuse=reuse)
        break
      except ValueError:
        if reuse:
          # This probably means the variable hasn't been created yet, so try again
          # with reuse set to false.
          continue
        raise
    if set_tensors:
      self._record_variable_scope(self.scope_name)
      self.out_tensor = out_tensor
    return out_tensor


class Conv3D(SharedVariableScope):
  """A 3D convolution on the input.

  This layer expects its input to be a five dimensional tensor of shape
  (batch size, height, width, depth, # channels).
  If there is only one channel, the fifth dimension may optionally be omitted.
  """

  def __init__(self,
               num_outputs,
               kernel_size=5,
               stride=1,
               padding='SAME',
               activation_fn=tf.nn.relu,
               normalizer_fn=None,
               biases_initializer=tf.zeros_initializer,
               weights_initializer=tf.contrib.layers.xavier_initializer,
               scope_name=None,
               **kwargs):
    """Create a Conv3D layer.

    Parameters
    ----------
    num_outputs: int
      the number of outputs produced by the convolutional kernel
    kernel_size: int or tuple
      the width of the convolutional kernel.  This can be either a three element tuple, giving
      the kernel size along each dimension, or an integer to use the same size along both
      dimensions.
    stride: int or tuple
      the stride between applications of the convolutional kernel.  This can be either a three
      element tuple, giving the stride along each dimension, or an integer to use the same
      stride along both dimensions.
    padding: str
      the padding method to use, either 'SAME' or 'VALID'
    activation_fn: object
      the Tensorflow activation function to apply to the output
    normalizer_fn: object
      the Tensorflow normalizer function to apply to the output
    biases_initializer: callable object
      the initializer for bias values.  This may be None, in which case the layer
      will not include biases.
    weights_initializer: callable object
      the initializer for weight values
    """
    self.num_outputs = num_outputs
    self.kernel_size = kernel_size
    self.stride = stride
    self.padding = padding
    self.activation_fn = activation_fn
    self.normalizer_fn = normalizer_fn
    self.weights_initializer = weights_initializer
    self.biases_initializer = biases_initializer
    super(Conv3D, self).__init__(**kwargs)
    if scope_name is None:
      scope_name = self.name
    self.scope_name = scope_name
    try:
      parent_shape = self.in_layers[0].shape
      strides = stride
      if isinstance(stride, int):
        strides = (stride, stride, stride)
      self._shape = (parent_shape[0], parent_shape[1] // strides[0],
                     parent_shape[2] // strides[1],
                     parent_shape[3] // strides[2], num_outputs)
    except:
      pass

  def create_tensor(self, in_layers=None, set_tensors=True, **kwargs):
    inputs = self._get_input_tensors(in_layers)
    parent_tensor = inputs[0]
    if len(parent_tensor.get_shape()) == 4:
      parent_tensor = tf.expand_dims(parent_tensor, 4)
    for reuse in (self._reuse, False):
      try:
        out_tensor = tf.layers.conv3d(
            parent_tensor,
            filters=self.num_outputs,
            kernel_size=self.kernel_size,
            strides=self.stride,
            padding=self.padding,
            activation=self.activation_fn,
            activity_regularizer=self.normalizer_fn,
            bias_initializer=self.biases_initializer(),
            kernel_initializer=self.weights_initializer(),
            name=self._get_scope_name(),
            reuse=reuse)
        break
      except ValueError:
        if reuse:
          # This probably means the variable hasn't been created yet, so try again
          # with reuse set to false.
          continue
        raise
    out_tensor = out_tensor
    if set_tensors:
      self._record_variable_scope(self.scope_name)
      self.out_tensor = out_tensor
    return out_tensor


class Conv2DTranspose(SharedVariableScope):
  """A transposed 2D convolution on the input.

  This layer is typically used for upsampling in a deconvolutional network.  It
  expects its input to be a four dimensional tensor of shape (batch size, height, width, # channels).
  If there is only one channel, the fourth dimension may optionally be omitted.
  """

  def __init__(self,
               num_outputs,
               kernel_size=5,
               stride=1,
               padding='SAME',
               activation_fn=tf.nn.relu,
               normalizer_fn=None,
               biases_initializer=tf.zeros_initializer,
               weights_initializer=tf.contrib.layers.xavier_initializer,
               scope_name=None,
               **kwargs):
    """Create a Conv2DTranspose layer.

    Parameters
    ----------
    num_outputs: int
      the number of outputs produced by the convolutional kernel
    kernel_size: int or tuple
      the width of the convolutional kernel.  This can be either a two element tuple, giving
      the kernel size along each dimension, or an integer to use the same size along both
      dimensions.
    stride: int or tuple
      the stride between applications of the convolutional kernel.  This can be either a two
      element tuple, giving the stride along each dimension, or an integer to use the same
      stride along both dimensions.
    padding: str
      the padding method to use, either 'SAME' or 'VALID'
    activation_fn: object
      the Tensorflow activation function to apply to the output
    normalizer_fn: object
      the Tensorflow normalizer function to apply to the output
    biases_initializer: callable object
      the initializer for bias values.  This may be None, in which case the layer
      will not include biases.
    weights_initializer: callable object
      the initializer for weight values
    """
    self.num_outputs = num_outputs
    self.kernel_size = kernel_size
    self.stride = stride
    self.padding = padding
    self.activation_fn = activation_fn
    self.normalizer_fn = normalizer_fn
    self.weights_initializer = weights_initializer
    self.biases_initializer = biases_initializer
    super(Conv2DTranspose, self).__init__(**kwargs)
    if scope_name is None:
      scope_name = self.name
    self.scope_name = scope_name
    try:
      parent_shape = self.in_layers[0].shape
      strides = stride
      if isinstance(stride, int):
        strides = (stride, stride)
      self._shape = (parent_shape[0], parent_shape[1] * strides[0],
                     parent_shape[2] * strides[1], num_outputs)
    except:
      pass

  def create_tensor(self, in_layers=None, set_tensors=True, **kwargs):
    inputs = self._get_input_tensors(in_layers)
    parent_tensor = inputs[0]
    if len(parent_tensor.get_shape()) == 3:
      parent_tensor = tf.expand_dims(parent_tensor, 3)
    for reuse in (self._reuse, False):
      try:
        out_tensor = tf.contrib.layers.conv2d_transpose(
            parent_tensor,
            num_outputs=self.num_outputs,
            kernel_size=self.kernel_size,
            stride=self.stride,
            padding=self.padding,
            activation_fn=self.activation_fn,
            normalizer_fn=self.normalizer_fn,
            biases_initializer=self.biases_initializer(),
            weights_initializer=self.weights_initializer(),
            scope=self._get_scope_name(),
            reuse=reuse)
        break
      except ValueError:
        if reuse:
          # This probably means the variable hasn't been created yet, so try again
          # with reuse set to false.
          continue
        raise
    if set_tensors:
      self._record_variable_scope(self.scope_name)
      self.out_tensor = out_tensor
    return out_tensor


class Conv3DTranspose(SharedVariableScope):
  """A transposed 3D convolution on the input.

  This layer is typically used for upsampling in a deconvolutional network.  It
  expects its input to be a five dimensional tensor of shape (batch size, height, width, depth, # channels).
  If there is only one channel, the fifth dimension may optionally be omitted.
  """

  def __init__(self,
               num_outputs,
               kernel_size=5,
               stride=1,
               padding='SAME',
               activation_fn=tf.nn.relu,
               normalizer_fn=None,
               biases_initializer=tf.zeros_initializer,
               weights_initializer=tf.contrib.layers.xavier_initializer,
               scope_name=None,
               **kwargs):
    """Create a Conv3DTranspose layer.

    Parameters
    ----------
    num_outputs: int
      the number of outputs produced by the convolutional kernel
    kernel_size: int or tuple
      the width of the convolutional kernel.  This can be either a three element tuple, giving
      the kernel size along each dimension, or an integer to use the same size along both
      dimensions.
    stride: int or tuple
      the stride between applications of the convolutional kernel.  This can be either a three
      element tuple, giving the stride along each dimension, or an integer to use the same
      stride along both dimensions.
    padding: str
      the padding method to use, either 'SAME' or 'VALID'
    activation_fn: object
      the Tensorflow activation function to apply to the output
    normalizer_fn: object
      the Tensorflow normalizer function to apply to the output
    biases_initializer: callable object
      the initializer for bias values.  This may be None, in which case the layer
      will not include biases.
    weights_initializer: callable object
      the initializer for weight values
    """
    self.num_outputs = num_outputs
    self.kernel_size = kernel_size
    self.stride = stride
    self.padding = padding
    self.activation_fn = activation_fn
    self.normalizer_fn = normalizer_fn
    self.weights_initializer = weights_initializer
    self.biases_initializer = biases_initializer
    super(Conv3DTranspose, self).__init__(**kwargs)
    if scope_name is None:
      scope_name = self.name
    self.scope_name = scope_name
    try:
      parent_shape = self.in_layers[0].shape
      strides = stride
      if isinstance(stride, int):
        strides = (stride, stride, stride)
      self._shape = (parent_shape[0], parent_shape[1] * strides[0],
                     parent_shape[2] * strides[1], parent_shape[3] * strides[2],
                     num_outputs)
    except:
      pass

  def create_tensor(self, in_layers=None, set_tensors=True, **kwargs):
    inputs = self._get_input_tensors(in_layers)
    parent_tensor = inputs[0]
    if len(parent_tensor.get_shape()) == 4:
      parent_tensor = tf.expand_dims(parent_tensor, 4)
    for reuse in (self._reuse, False):
      try:
        out_tensor = tf.layers.conv3d_transpose(
            parent_tensor,
            filters=self.num_outputs,
            kernel_size=self.kernel_size,
            strides=self.stride,
            padding=self.padding,
            activation=self.activation_fn,
            activity_regularizer=self.normalizer_fn,
            bias_initializer=self.biases_initializer(),
            kernel_initializer=self.weights_initializer(),
            name=self._get_scope_name(),
            reuse=reuse)
        break
      except ValueError:
        if reuse:
          # This probably means the variable hasn't been created yet, so try again
          # with reuse set to false.
          continue
        raise
    if set_tensors:
      self._record_variable_scope(self.scope_name)
      self.out_tensor = out_tensor
    return out_tensor


class MaxPool1D(Layer):
  """A 1D max pooling on the input.

  This layer expects its input to be a three dimensional tensor of shape
  (batch size, width, # channels).
  """

  def __init__(self, window_shape=2, strides=1, padding="SAME", **kwargs):
    """Create a MaxPool1D layer.

    Parameters
    ----------
    window_shape: int, optional
      size of the window(assuming input with only one dimension)
    strides: int, optional
      stride of the sliding window
    padding: str
      the padding method to use, either 'SAME' or 'VALID'
    """
    self.window_shape = window_shape
    self.strides = strides
    self.padding = padding
    self.pooling_type = "MAX"
    super(MaxPool1D, self).__init__(**kwargs)
    try:
      parent_shape = self.in_layers[0].shape
      self._shape = tuple(
          None if p is None else p // s for p, s in zip(parent_shape, strides))
    except:
      pass

  def create_tensor(self, in_layers=None, set_tensors=True, **kwargs):
    inputs = self._get_input_tensors(in_layers)
    in_tensor = inputs[0]
    out_tensor = tf.nn.pool(
        in_tensor,
        window_shape=[self.window_shape],
        pooling_type=self.pooling_type,
        padding=self.padding,
        strides=[self.strides])
    if set_tensors:
      self.out_tensor = out_tensor
    return out_tensor


class MaxPool2D(Layer):

  def __init__(self,
               ksize=[1, 2, 2, 1],
               strides=[1, 2, 2, 1],
               padding="SAME",
               **kwargs):
    self.ksize = ksize
    self.strides = strides
    self.padding = padding
    super(MaxPool2D, self).__init__(**kwargs)
    try:
      parent_shape = self.in_layers[0].shape
      self._shape = tuple(
          None if p is None else p // s for p, s in zip(parent_shape, strides))
    except:
      pass

  def create_tensor(self, in_layers=None, set_tensors=True, **kwargs):
    inputs = self._get_input_tensors(in_layers)
    in_tensor = inputs[0]
    out_tensor = tf.nn.max_pool(
        in_tensor, ksize=self.ksize, strides=self.strides, padding=self.padding)
    if set_tensors:
      self.out_tensor = out_tensor
    return out_tensor


class MaxPool3D(Layer):
  """A 3D max pooling on the input.

  This layer expects its input to be a five dimensional tensor of shape
  (batch size, height, width, depth, # channels).
  """

  def __init__(self,
               ksize=[1, 2, 2, 2, 1],
               strides=[1, 2, 2, 2, 1],
               padding='SAME',
               **kwargs):
    """Create a MaxPool3D layer.

    Parameters
    ----------
    ksize: list
      size of the window for each dimension of the input tensor. Must have
      length of 5 and ksize[0] = ksize[4] = 1.
    strides: list
      stride of the sliding window for each dimension of input. Must have
      length of 5 and strides[0] = strides[4] = 1.
    padding: str
      the padding method to use, either 'SAME' or 'VALID'
    """

    self.ksize = ksize
    self.strides = strides
    self.padding = padding
    super(MaxPool3D, self).__init__(**kwargs)
    try:
      parent_shape = self.in_layers[0].shape
      self._shape = tuple(
          None if p is None else p // s for p, s in zip(parent_shape, strides))
    except:
      pass

  def create_tensor(self, in_layers=None, set_tensors=True, **kwargs):
    inputs = self._get_input_tensors(in_layers)
    in_tensor = inputs[0]
    out_tensor = tf.nn.max_pool3d(
        in_tensor, ksize=self.ksize, strides=self.strides, padding=self.padding)
    if set_tensors:
      self.out_tensor = out_tensor
    return out_tensor


class InputFifoQueue(Layer):
  """
  This Queue Is used to allow asynchronous batching of inputs
  During the fitting process
  """

  def __init__(self, shapes, names, capacity=5, **kwargs):
    self.shapes = shapes
    self.names = names
    self.capacity = capacity
    super(InputFifoQueue, self).__init__(**kwargs)

  def create_tensor(self, in_layers=None, **kwargs):
    # TODO(rbharath): Note sure if this layer can be called with __call__
    # meaningfully, so not going to support that functionality for now.
    if in_layers is None:
      in_layers = self.in_layers
    in_layers = convert_to_layers(in_layers)
    self.dtypes = [x.out_tensor.dtype for x in in_layers]
    self.queue = tf.FIFOQueue(self.capacity, self.dtypes, names=self.names)
    feed_dict = {x.name: x.out_tensor for x in in_layers}
    self.out_tensor = self.queue.enqueue(feed_dict)
    self.close_op = self.queue.close()
    self.out_tensors = self.queue.dequeue()

  def none_tensors(self):
    queue, out_tensors, out_tensor, close_op = self.queue, self.out_tensor, self.out_tensor, self.close_op
    self.queue, self.out_tensor, self.out_tensors, self.close_op = None, None, None, None
    return queue, out_tensors, out_tensor, close_op

  def set_tensors(self, tensors):
    self.queue, self.out_tensor, self.out_tensors, self.close_op = tensors


class GraphConv(Layer):

  def __init__(self,
               out_channel,
               min_deg=0,
               max_deg=10,
               activation_fn=None,
               **kwargs):
    self.out_channel = out_channel
    self.min_degree = min_deg
    self.max_degree = max_deg
    self.num_deg = 2 * max_deg + (1 - min_deg)
    self.activation_fn = activation_fn
    super(GraphConv, self).__init__(**kwargs)

  def create_tensor(self, in_layers=None, set_tensors=True, **kwargs):
    inputs = self._get_input_tensors(in_layers)
    # in_layers = [atom_features, deg_slice, membership, deg_adj_list placeholders...]
    in_channels = inputs[0].get_shape()[-1].value

    # Generate the nb_affine weights and biases
    self.W_list = [
        initializations.glorot_uniform([in_channels, self.out_channel])
        for k in range(self.num_deg)
    ]
    self.b_list = [
        model_ops.zeros(shape=[
            self.out_channel,
        ]) for k in range(self.num_deg)
    ]

    # Extract atom_features
    atom_features = inputs[0]

    # Extract graph topology
    deg_slice = inputs[1]
    deg_adj_lists = inputs[3:]

    # Perform the mol conv
    # atom_features = graph_conv(atom_features, deg_adj_lists, deg_slice,
    #                            self.max_deg, self.min_deg, self.W_list,
    #                            self.b_list)

    W = iter(self.W_list)
    b = iter(self.b_list)

    # Sum all neighbors using adjacency matrix
    deg_summed = self.sum_neigh(atom_features, deg_adj_lists)

    # Get collection of modified atom features
    new_rel_atoms_collection = (self.max_degree + 1 - self.min_degree) * [None]

    for deg in range(1, self.max_degree + 1):
      # Obtain relevant atoms for this degree
      rel_atoms = deg_summed[deg - 1]

      # Get self atoms
      begin = tf.stack([deg_slice[deg - self.min_degree, 0], 0])
      size = tf.stack([deg_slice[deg - self.min_degree, 1], -1])
      self_atoms = tf.slice(atom_features, begin, size)

      # Apply hidden affine to relevant atoms and append
      rel_out = tf.matmul(rel_atoms, next(W)) + next(b)
      self_out = tf.matmul(self_atoms, next(W)) + next(b)
      out = rel_out + self_out

      new_rel_atoms_collection[deg - self.min_degree] = out

    # Determine the min_deg=0 case
    if self.min_degree == 0:
      deg = 0

      begin = tf.stack([deg_slice[deg - self.min_degree, 0], 0])
      size = tf.stack([deg_slice[deg - self.min_degree, 1], -1])
      self_atoms = tf.slice(atom_features, begin, size)

      # Only use the self layer
      out = tf.matmul(self_atoms, next(W)) + next(b)

      new_rel_atoms_collection[deg - self.min_degree] = out

    # Combine all atoms back into the list
    atom_features = tf.concat(axis=0, values=new_rel_atoms_collection)

    if self.activation_fn is not None:
      atom_features = self.activation_fn(atom_features)

    out_tensor = atom_features
    if set_tensors:
      self._record_variable_scope(self.name)
      self.out_tensor = out_tensor
    return out_tensor

  def sum_neigh(self, atoms, deg_adj_lists):
    """Store the summed atoms by degree"""
    deg_summed = self.max_degree * [None]

    # Tensorflow correctly processes empty lists when using concat
    for deg in range(1, self.max_degree + 1):
      gathered_atoms = tf.gather(atoms, deg_adj_lists[deg - 1])
      # Sum along neighbors as well as self, and store
      summed_atoms = tf.reduce_sum(gathered_atoms, 1)
      deg_summed[deg - 1] = summed_atoms

    return deg_summed

  def none_tensors(self):
    out_tensor, W_list, b_list = self.out_tensor, self.W_list, self.b_list
    self.out_tensor, self.W_list, self.b_list = None, None, None
    return out_tensor, W_list, b_list

  def set_tensors(self, tensors):
    self.out_tensor, self.W_list, self.b_list = tensors


class GraphPool(Layer):

  def __init__(self, min_degree=0, max_degree=10, **kwargs):
    self.min_degree = min_degree
    self.max_degree = max_degree
    super(GraphPool, self).__init__(**kwargs)

  def create_tensor(self, in_layers=None, set_tensors=True, **kwargs):
    inputs = self._get_input_tensors(in_layers)
    atom_features = inputs[0]
    deg_slice = inputs[1]
    deg_adj_lists = inputs[3:]

    # Perform the mol gather
    # atom_features = graph_pool(atom_features, deg_adj_lists, deg_slice,
    #                            self.max_degree, self.min_degree)

    deg_maxed = (self.max_degree + 1 - self.min_degree) * [None]

    # Tensorflow correctly processes empty lists when using concat

    for deg in range(1, self.max_degree + 1):
      # Get self atoms
      begin = tf.stack([deg_slice[deg - self.min_degree, 0], 0])
      size = tf.stack([deg_slice[deg - self.min_degree, 1], -1])
      self_atoms = tf.slice(atom_features, begin, size)

      # Expand dims
      self_atoms = tf.expand_dims(self_atoms, 1)

      # always deg-1 for deg_adj_lists
      gathered_atoms = tf.gather(atom_features, deg_adj_lists[deg - 1])
      gathered_atoms = tf.concat(axis=1, values=[self_atoms, gathered_atoms])

      maxed_atoms = tf.reduce_max(gathered_atoms, 1)
      deg_maxed[deg - self.min_degree] = maxed_atoms

    if self.min_degree == 0:
      begin = tf.stack([deg_slice[0, 0], 0])
      size = tf.stack([deg_slice[0, 1], -1])
      self_atoms = tf.slice(atom_features, begin, size)
      deg_maxed[0] = self_atoms

    out_tensor = tf.concat(axis=0, values=deg_maxed)
    if set_tensors:
      self.out_tensor = out_tensor
    return out_tensor


class GraphGather(Layer):

  def __init__(self, batch_size, activation_fn=None, **kwargs):
    self.batch_size = batch_size
    self.activation_fn = activation_fn
    super(GraphGather, self).__init__(**kwargs)

  def create_tensor(self, in_layers=None, set_tensors=True, **kwargs):
    inputs = self._get_input_tensors(in_layers)

    # x = [atom_features, deg_slice, membership, deg_adj_list placeholders...]
    atom_features = inputs[0]

    # Extract graph topology
    membership = inputs[2]

    # Perform the mol gather

    assert self.batch_size > 1, "graph_gather requires batches larger than 1"

    # Obtain the partitions for each of the molecules
    activated_par = tf.dynamic_partition(atom_features, membership,
                                         self.batch_size)

    # Sum over atoms for each molecule
    sparse_reps = [
        tf.reduce_mean(activated, 0, keep_dims=True)
        for activated in activated_par
    ]
    max_reps = [
        tf.reduce_max(activated, 0, keep_dims=True)
        for activated in activated_par
    ]

    # Get the final sparse representations
    sparse_reps = tf.concat(axis=0, values=sparse_reps)
    max_reps = tf.concat(axis=0, values=max_reps)
    mol_features = tf.concat(axis=1, values=[sparse_reps, max_reps])

    if self.activation_fn is not None:
      mol_features = self.activation_fn(mol_features)
    out_tensor = mol_features
    if set_tensors:
      self.out_tensor = out_tensor
    return out_tensor


class LSTMStep(Layer):
  """Layer that performs a single step LSTM update.

  This layer performs a single step LSTM update. Note that it is *not*
  a full LSTM recurrent network. The LSTMStep layer is useful as a
  primitive for designing layers such as the AttnLSTMEmbedding or the
  IterRefLSTMEmbedding below.
  """

  def __init__(self,
               output_dim,
               input_dim,
               init_fn=initializations.glorot_uniform,
               inner_init_fn=initializations.orthogonal,
               activation_fn=activations.tanh,
               inner_activation_fn=activations.hard_sigmoid,
               **kwargs):
    """
    Parameters
    ----------
    output_dim: int
      Dimensionality of output vectors.
    input_dim: int
      Dimensionality of input vectors.
    init_fn: object
      TensorFlow initialization to use for W.
    inner_init_fn: object
      TensorFlow initialization to use for U.
    activation_fn: object
      TensorFlow activation to use for output.
    inner_activation_fn: object
      TensorFlow activation to use for inner steps.
    """

    super(LSTMStep, self).__init__(**kwargs)

    self.init = init_fn
    self.inner_init = inner_init_fn
    self.output_dim = output_dim

    # No other forget biases supported right now.
    self.activation = activation_fn
    self.inner_activation = inner_activation_fn
    self.input_dim = input_dim

  def get_initial_states(self, input_shape):
    return [model_ops.zeros(input_shape), model_ops.zeros(input_shape)]

  def build(self):
    """Constructs learnable weights for this layer."""
    init = self.init
    inner_init = self.inner_init
    self.W = init((self.input_dim, 4 * self.output_dim))
    self.U = inner_init((self.output_dim, 4 * self.output_dim))

    self.b = tf.Variable(
        np.hstack((np.zeros(self.output_dim), np.ones(self.output_dim),
                   np.zeros(self.output_dim), np.zeros(self.output_dim))),
        dtype=tf.float32)
    self.trainable_weights = [self.W, self.U, self.b]

  def none_tensors(self):
    """Zeros out stored tensors for pickling."""
    W, U, b, out_tensor = self.W, self.U, self.b, self.out_tensor
    h, c = self.h, self.c
    trainable_weights = self.trainable_weights
    self.W, self.U, self.b, self.out_tensor = None, None, None, None
    self.h, self.c = None, None
    self.trainable_weights = []
    return W, U, b, h, c, out_tensor, trainable_weights

  def set_tensors(self, tensor):
    """Sets all stored tensors."""
    (self.W, self.U, self.b, self.h, self.c, self.out_tensor,
     self.trainable_weights) = tensor

  def create_tensor(self, in_layers=None, set_tensors=True, **kwargs):
    """Execute this layer on input tensors.

    Parameters
    ----------
    in_layers: list
      List of three tensors (x, h_tm1, c_tm1). h_tm1 means "h, t-1".

    Returns
    -------
    list
      Returns h, [h + c]
    """
    activation = self.activation
    inner_activation = self.inner_activation

    self.build()
    inputs = self._get_input_tensors(in_layers)
    x, h_tm1, c_tm1 = inputs

    # Taken from Keras code [citation needed]
    z = model_ops.dot(x, self.W) + model_ops.dot(h_tm1, self.U) + self.b

    z0 = z[:, :self.output_dim]
    z1 = z[:, self.output_dim:2 * self.output_dim]
    z2 = z[:, 2 * self.output_dim:3 * self.output_dim]
    z3 = z[:, 3 * self.output_dim:]

    i = inner_activation(z0)
    f = inner_activation(z1)
    c = f * c_tm1 + i * activation(z2)
    o = inner_activation(z3)

    h = o * activation(c)

    if set_tensors:
      self.h = h
      self.c = c
      self.out_tensor = h
    return h, [h, c]


def _cosine_dist(x, y):
  """Computes the inner product (cosine distance) between two tensors.

  Parameters
  ----------
  x: tf.Tensor
    Input Tensor
  y: tf.Tensor
    Input Tensor
  """
  denom = (
      model_ops.sqrt(model_ops.sum(tf.square(x)) * model_ops.sum(tf.square(y)))
      + model_ops.epsilon())
  return model_ops.dot(x, tf.transpose(y)) / denom


class AttnLSTMEmbedding(Layer):
  """Implements AttnLSTM as in matching networks paper.

  The AttnLSTM embedding adjusts two sets of vectors, the "test" and
  "support" sets. The "support" consists of a set of evidence vectors.
  Think of these as the small training set for low-data machine
  learning.  The "test" consists of the queries we wish to answer with
  the small amounts ofavailable data. The AttnLSTMEmbdding allows us to
  modify the embedding of the "test" set depending on the contents of
  the "support".  The AttnLSTMEmbedding is thus a type of learnable
  metric that allows a network to modify its internal notion of
  distance.

  References:
  Matching Networks for One Shot Learning
  https://arxiv.org/pdf/1606.04080v1.pdf

  Order Matters: Sequence to sequence for sets
  https://arxiv.org/abs/1511.06391
  """

  def __init__(self, n_test, n_support, n_feat, max_depth, **kwargs):
    """
    Parameters
    ----------
    n_support: int
      Size of support set.
    n_test: int
      Size of test set.
    n_feat: int
      Number of features per atom
    max_depth: int
      Number of "processing steps" used by sequence-to-sequence for sets model.
    """
    super(AttnLSTMEmbedding, self).__init__(**kwargs)

    self.max_depth = max_depth
    self.n_test = n_test
    self.n_support = n_support
    self.n_feat = n_feat

  def create_tensor(self, in_layers=None, set_tensors=True, **kwargs):
    """Execute this layer on input tensors.

    Parameters
    ----------
    in_layers: list
      List of two tensors (X, Xp). X should be of shape (n_test,
      n_feat) and Xp should be of shape (n_support, n_feat) where
      n_test is the size of the test set, n_support that of the support
      set, and n_feat is the number of per-atom features.

    Returns
    -------
    list
      Returns two tensors of same shape as input. Namely the output
      shape will be [(n_test, n_feat), (n_support, n_feat)]
    """
    inputs = self._get_input_tensors(in_layers)
    if len(inputs) != 2:
      raise ValueError("AttnLSTMEmbedding layer must have exactly two parents")
    # x is test set, xp is support set.
    x, xp = inputs

    ## Initializes trainable weights.
    n_feat = self.n_feat

    lstm = LSTMStep(n_feat, 2 * n_feat)
    self.q_init = model_ops.zeros([self.n_test, n_feat])
    self.r_init = model_ops.zeros([self.n_test, n_feat])
    self.states_init = lstm.get_initial_states([self.n_test, n_feat])

    self.trainable_weights = [self.q_init, self.r_init]

    ### Performs computations

    # Get initializations
    q = self.q_init
    states = self.states_init

    for d in range(self.max_depth):
      # Process using attention
      # Eqn (4), appendix A.1 of Matching Networks paper
      e = _cosine_dist(x + q, xp)
      a = tf.nn.softmax(e)
      r = model_ops.dot(a, xp)

      # Generate new attention states
      y = model_ops.concatenate([q, r], axis=1)
      q, states = lstm(y, *states)

    if set_tensors:
      self.out_tensor = xp
      self.xq = x + q
      self.xp = xp
    return [x + q, xp]

  def none_tensors(self):
    q_init, r_init, states_init = self.q_init, self.r_init, self.states_init
    xq, xp = self.xq, self.xp
    out_tensor = self.out_tensor
    trainable_weights = self.trainable_weights
    self.q_init, self.r_init, self.states_init = None, None, None
    self.xq, self.xp = None, None
    self.out_tensor = None
    self.trainable_weights = []
    return q_init, r_init, states_init, xq, xp, out_tensor, trainable_weights

  def set_tensors(self, tensor):
    (self.q_init, self.r_init, self.states_init, self.xq, self.xp,
     self.out_tensor, self.trainable_weights) = tensor


class IterRefLSTMEmbedding(Layer):
  """Implements the Iterative Refinement LSTM.

  Much like AttnLSTMEmbedding, the IterRefLSTMEmbedding is another type
  of learnable metric which adjusts "test" and "support." Recall that
  "support" is the small amount of data available in a low data machine
  learning problem, and that "test" is the query. The AttnLSTMEmbedding
  only modifies the "test" based on the contents of the support.
  However, the IterRefLSTM modifies both the "support" and "test" based
  on each other. This allows the learnable metric to be more malleable
  than that from AttnLSTMEmbeding.
  """

  def __init__(self, n_test, n_support, n_feat, max_depth, **kwargs):
    """
    Unlike the AttnLSTM model which only modifies the test vectors
    additively, this model allows for an additive update to be
    performed to both test and support using information from each
    other.

    Parameters
    ----------
    n_support: int
      Size of support set.
    n_test: int
      Size of test set.
    n_feat: int
      Number of input atom features
    max_depth: int
      Number of LSTM Embedding layers.
    """
    super(IterRefLSTMEmbedding, self).__init__(**kwargs)

    self.max_depth = max_depth
    self.n_test = n_test
    self.n_support = n_support
    self.n_feat = n_feat

  def create_tensor(self, in_layers=None, set_tensors=True, **kwargs):
    """Execute this layer on input tensors.

    Parameters
    ----------
    in_layers: list
      List of two tensors (X, Xp). X should be of shape (n_test, n_feat) and
      Xp should be of shape (n_support, n_feat) where n_test is the size of
      the test set, n_support that of the support set, and n_feat is the number
      of per-atom features.

    Returns
    -------
    list
      Returns two tensors of same shape as input. Namely the output shape will
      be [(n_test, n_feat), (n_support, n_feat)]
    """
    n_feat = self.n_feat

    # Support set lstm
    support_lstm = LSTMStep(n_feat, 2 * n_feat)
    self.q_init = model_ops.zeros([self.n_support, n_feat])
    self.support_states_init = support_lstm.get_initial_states(
        [self.n_support, n_feat])

    # Test lstm
    test_lstm = LSTMStep(n_feat, 2 * n_feat)
    self.p_init = model_ops.zeros([self.n_test, n_feat])
    self.test_states_init = test_lstm.get_initial_states([self.n_test, n_feat])

    self.trainable_weights = []

    # self.build()
    inputs = self._get_input_tensors(in_layers)
    if len(inputs) != 2:
      raise ValueError(
          "IterRefLSTMEmbedding layer must have exactly two parents")
    x, xp = inputs

    # Get initializations
    p = self.p_init
    q = self.q_init
    # Rename support
    z = xp
    states = self.support_states_init
    x_states = self.test_states_init

    for d in range(self.max_depth):
      # Process support xp using attention
      e = _cosine_dist(z + q, xp)
      a = tf.nn.softmax(e)
      # Get linear combination of support set
      r = model_ops.dot(a, xp)

      # Process test x using attention
      x_e = _cosine_dist(x + p, z)
      x_a = tf.nn.softmax(x_e)
      s = model_ops.dot(x_a, z)

      # Generate new support attention states
      qr = model_ops.concatenate([q, r], axis=1)
      q, states = support_lstm(qr, *states)

      # Generate new test attention states
      ps = model_ops.concatenate([p, s], axis=1)
      p, x_states = test_lstm(ps, *x_states)

      # Redefine
      z = r

    if set_tensors:
      self.xp = x + p
      self.xpq = xp + q
      self.out_tensor = self.xp

    return [x + p, xp + q]

  def none_tensors(self):
    p_init, q_init = self.p_init, self.q_init,
    support_states_init, test_states_init = (self.support_states_init,
                                             self.test_states_init)
    xp, xpq = self.xp, self.xpq
    out_tensor = self.out_tensor
    trainable_weights = self.trainable_weights
    (self.p_init, self.q_init, self.support_states_init,
     self.test_states_init) = (None, None, None, None)
    self.xp, self.xpq = None, None
    self.out_tensor = None
    self.trainable_weights = []
    return (p_init, q_init, support_states_init, test_states_init, xp, xpq,
            out_tensor, trainable_weights)

  def set_tensors(self, tensor):
    (self.p_init, self.q_init, self.support_states_init, self.test_states_init,
     self.xp, self.xpq, self.out_tensor, self.trainable_weights) = tensor


class BatchNorm(Layer):

  def __init__(self, in_layers=None, **kwargs):
    super(BatchNorm, self).__init__(in_layers, **kwargs)
    try:
      parent_shape = self.in_layers[0].shape
      self._shape = tuple(self.in_layers[0].shape)
    except:
      pass

  def create_tensor(self, in_layers=None, set_tensors=True, **kwargs):
    inputs = self._get_input_tensors(in_layers)
    parent_tensor = inputs[0]
    out_tensor = tf.layers.batch_normalization(parent_tensor)
    if set_tensors:
      self.out_tensor = out_tensor
    return out_tensor


class BatchNormalization(Layer):

  def __init__(self,
               epsilon=1e-5,
               axis=-1,
               momentum=0.99,
               beta_init='zero',
               gamma_init='one',
               **kwargs):
    self.beta_init = initializations.get(beta_init)
    self.gamma_init = initializations.get(gamma_init)
    self.epsilon = epsilon
    self.axis = axis
    self.momentum = momentum
    super(BatchNormalization, self).__init__(**kwargs)

  def add_weight(self, shape, initializer, name=None):
    initializer = initializations.get(initializer)
    weight = initializer(shape, name=name)
    return weight

  def build(self, input_shape):
    shape = (input_shape[self.axis],)
    self.gamma = self.add_weight(
        shape, initializer=self.gamma_init, name='{}_gamma'.format(self.name))
    self.beta = self.add_weight(
        shape, initializer=self.beta_init, name='{}_beta'.format(self.name))

  def create_tensor(self, in_layers=None, set_tensors=True, **kwargs):
    inputs = self._get_input_tensors(in_layers)
    x = inputs[0]
    input_shape = model_ops.int_shape(x)
    self.build(input_shape)
    m = model_ops.mean(x, axis=-1, keepdims=True)
    std = model_ops.sqrt(
        model_ops.var(x, axis=-1, keepdims=True) + self.epsilon)
    x_normed = (x - m) / (std + self.epsilon)
    x_normed = self.gamma * x_normed + self.beta
    out_tensor = x_normed
    if set_tensors:
      self.out_tensor = out_tensor
    return out_tensor


class WeightedError(Layer):

  def __init__(self, in_layers=None, **kwargs):
    super(WeightedError, self).__init__(in_layers, **kwargs)
    self._shape = tuple()

  def create_tensor(self, in_layers=None, set_tensors=True, **kwargs):
    inputs = self._get_input_tensors(in_layers)
    entropy, weights = inputs[0], inputs[1]
    out_tensor = tf.reduce_sum(entropy * weights)
    if set_tensors:
      self.out_tensor = out_tensor
    return out_tensor


class VinaFreeEnergy(Layer):
  """Computes free-energy as defined by Autodock Vina.

  TODO(rbharath): Make this layer support batching.
  """

  def __init__(self,
               N_atoms,
               M_nbrs,
               ndim,
               nbr_cutoff,
               start,
               stop,
               stddev=.3,
               Nrot=1,
               **kwargs):
    self.stddev = stddev
    # Number of rotatable bonds
    # TODO(rbharath): Vina actually sets this per-molecule. See if makes
    # a difference.
    self.Nrot = Nrot
    self.N_atoms = N_atoms
    self.M_nbrs = M_nbrs
    self.ndim = ndim
    self.nbr_cutoff = nbr_cutoff
    self.start = start
    self.stop = stop
    super(VinaFreeEnergy, self).__init__(**kwargs)

  def cutoff(self, d, x):
    out_tensor = tf.where(d < 8, x, tf.zeros_like(x))
    return out_tensor

  def nonlinearity(self, c):
    """Computes non-linearity used in Vina."""
    w = tf.Variable(tf.random_normal((1,), stddev=self.stddev))
    out_tensor = c / (1 + w * self.Nrot)
    return w, out_tensor

  def repulsion(self, d):
    """Computes Autodock Vina's repulsion interaction term."""
    out_tensor = tf.where(d < 0, d**2, tf.zeros_like(d))
    return out_tensor

  def hydrophobic(self, d):
    """Computes Autodock Vina's hydrophobic interaction term."""
    out_tensor = tf.where(d < 0.5, tf.ones_like(d),
                          tf.where(d < 1.5, 1.5 - d, tf.zeros_like(d)))
    return out_tensor

  def hydrogen_bond(self, d):
    """Computes Autodock Vina's hydrogen bond interaction term."""
    out_tensor = tf.where(d < -0.7, tf.ones_like(d),
                          tf.where(d < 0, (1.0 / 0.7) * (0 - d),
                                   tf.zeros_like(d)))
    return out_tensor

  def gaussian_first(self, d):
    """Computes Autodock Vina's first Gaussian interaction term."""
    out_tensor = tf.exp(-(d / 0.5)**2)
    return out_tensor

  def gaussian_second(self, d):
    """Computes Autodock Vina's second Gaussian interaction term."""
    out_tensor = tf.exp(-((d - 3) / 2)**2)
    return out_tensor

  def create_tensor(self, in_layers=None, set_tensors=True, **kwargs):
    """
    Parameters
    ----------
    X: tf.Tensor of shape (N, d)
      Coordinates/features.
    Z: tf.Tensor of shape (N)
      Atomic numbers of neighbor atoms.

    Returns
    -------
    layer: tf.Tensor of shape (B)
      The free energy of each complex in batch
    """
    inputs = self._get_input_tensors(in_layers)
    X = inputs[0]
    Z = inputs[1]

    # TODO(rbharath): This layer shouldn't be neighbor-listing. Make
    # neighbors lists an argument instead of a part of this layer.
    nbr_list = NeighborList(self.N_atoms, self.M_nbrs, self.ndim,
                            self.nbr_cutoff, self.start, self.stop)(X)

    # Shape (N, M)
    dists = InteratomicL2Distances(self.N_atoms, self.M_nbrs,
                                   self.ndim)(X, nbr_list)

    repulsion = self.repulsion(dists)
    hydrophobic = self.hydrophobic(dists)
    hbond = self.hydrogen_bond(dists)
    gauss_1 = self.gaussian_first(dists)
    gauss_2 = self.gaussian_second(dists)

    # Shape (N, M)
    weighted_combo = WeightedLinearCombo()
    interactions = weighted_combo(repulsion, hydrophobic, hbond, gauss_1,
                                  gauss_2)

    # Shape (N, M)
    thresholded = self.cutoff(dists, interactions)

    weight, free_energies = self.nonlinearity(thresholded)
    free_energy = ReduceSum()(free_energies)

    out_tensor = free_energy
    if set_tensors:
      self._record_variable_scope(self.name)
      self.out_tensor = out_tensor
    return out_tensor


class WeightedLinearCombo(Layer):
  """Computes a weighted linear combination of input layers, with the weights defined by trainable variables."""

  def __init__(self, in_layers=None, std=.3, **kwargs):
    self.std = std
    super(WeightedLinearCombo, self).__init__(in_layers, **kwargs)
    try:
      self._shape = tuple(self.in_layers[0].shape)
    except:
      pass

  def create_tensor(self, in_layers=None, set_tensors=True, **kwargs):
    inputs = self._get_input_tensors(in_layers, True)
    weights = []
    out_tensor = None
    for in_tensor in inputs:
      w = tf.Variable(tf.random_normal([
          1,
      ], stddev=self.std))
      if out_tensor is None:
        out_tensor = w * in_tensor
      else:
        out_tensor += w * in_tensor
    if set_tensors:
      self._record_variable_scope(self.name)
      self.out_tensor = out_tensor
    return out_tensor


class NeighborList(Layer):
  """Computes a neighbor-list in Tensorflow.

  Neighbor-lists (also called Verlet Lists) are a tool for grouping atoms which
  are close to each other spatially

  TODO(rbharath): Make this layer support batching.
  """

  def __init__(self, N_atoms, M_nbrs, ndim, nbr_cutoff, start, stop, **kwargs):
    """
    Parameters
    ----------
    N_atoms: int
      Maximum number of atoms this layer will neighbor-list.
    M_nbrs: int
      Maximum number of spatial neighbors possible for atom.
    ndim: int
      Dimensionality of space atoms live in. (Typically 3D, but sometimes will
      want to use higher dimensional descriptors for atoms).
    nbr_cutoff: float
      Length in Angstroms (?) at which atom boxes are gridded.
    """
    self.N_atoms = N_atoms
    self.M_nbrs = M_nbrs
    self.ndim = ndim
    # Number of grid cells
    n_cells = int(((stop - start) / nbr_cutoff)**ndim)
    self.n_cells = n_cells
    self.nbr_cutoff = nbr_cutoff
    self.start = start
    self.stop = stop
    super(NeighborList, self).__init__(**kwargs)

  def create_tensor(self, in_layers=None, set_tensors=True, **kwargs):
    """Creates tensors associated with neighbor-listing."""
    inputs = self._get_input_tensors(in_layers)
    if len(inputs) != 1:
      raise ValueError("NeighborList can only have one input")
    parent = inputs[0]
    if len(parent.get_shape()) != 2:
      # TODO(rbharath): Support batching
      raise ValueError("Parent tensor must be (num_atoms, ndum)")
    coords = parent
    out_tensor = self.compute_nbr_list(coords)
    if set_tensors:
      self.out_tensor = out_tensor
    return out_tensor

  def compute_nbr_list(self, coords):
    """Get closest neighbors for atoms.

    Needs to handle padding for atoms with no neighbors.

    Parameters
    ----------
    coords: tf.Tensor
      Shape (N_atoms, ndim)

    Returns
    -------
    nbr_list: tf.Tensor
      Shape (N_atoms, M_nbrs) of atom indices
    """
    # Shape (n_cells, ndim)
    cells = self.get_cells()

    # List of length N_atoms, each element of different length uniques_i
    nbrs = self.get_atoms_in_nbrs(coords, cells)
    padding = tf.fill((self.M_nbrs,), -1)
    padded_nbrs = [tf.concat([unique_nbrs, padding], 0) for unique_nbrs in nbrs]

    # List of length N_atoms, each element of different length uniques_i
    # List of length N_atoms, each a tensor of shape
    # (uniques_i, ndim)
    nbr_coords = [tf.gather(coords, atom_nbrs) for atom_nbrs in nbrs]

    # Add phantom atoms that exist far outside the box
    coord_padding = tf.to_float(
        tf.fill((self.M_nbrs, self.ndim), 2 * self.stop))
    padded_nbr_coords = [
        tf.concat([nbr_coord, coord_padding], 0) for nbr_coord in nbr_coords
    ]

    # List of length N_atoms, each of shape (1, ndim)
    atom_coords = tf.split(coords, self.N_atoms)
    # TODO(rbharath): How does distance need to be modified here to
    # account for periodic boundary conditions?
    # List of length N_atoms each of shape (M_nbrs)
    padded_dists = [
        tf.reduce_sum((atom_coord - padded_nbr_coord)**2, axis=1)
        for (atom_coord,
             padded_nbr_coord) in zip(atom_coords, padded_nbr_coords)
    ]

    padded_closest_nbrs = [
        tf.nn.top_k(-padded_dist, k=self.M_nbrs)[1]
        for padded_dist in padded_dists
    ]

    # N_atoms elts of size (M_nbrs,) each
    padded_neighbor_list = [
        tf.gather(padded_atom_nbrs, padded_closest_nbr)
        for (padded_atom_nbrs,
             padded_closest_nbr) in zip(padded_nbrs, padded_closest_nbrs)
    ]

    neighbor_list = tf.stack(padded_neighbor_list)

    return neighbor_list

  def get_atoms_in_nbrs(self, coords, cells):
    """Get the atoms in neighboring cells for each cells.

    Returns
    -------
    atoms_in_nbrs = (N_atoms, n_nbr_cells, M_nbrs)
    """
    # Shape (N_atoms, 1)
    cells_for_atoms = self.get_cells_for_atoms(coords, cells)

    # Find M_nbrs atoms closest to each cell
    # Shape (n_cells, M_nbrs)
    closest_atoms = self.get_closest_atoms(coords, cells)

    # Associate each cell with its neighbor cells. Assumes periodic boundary
    # conditions, so does wrapround. O(constant)
    # Shape (n_cells, n_nbr_cells)
    neighbor_cells = self.get_neighbor_cells(cells)

    # Shape (N_atoms, n_nbr_cells)
    neighbor_cells = tf.squeeze(tf.gather(neighbor_cells, cells_for_atoms))

    # Shape (N_atoms, n_nbr_cells, M_nbrs)
    atoms_in_nbrs = tf.gather(closest_atoms, neighbor_cells)

    # Shape (N_atoms, n_nbr_cells*M_nbrs)
    atoms_in_nbrs = tf.reshape(atoms_in_nbrs, [self.N_atoms, -1])

    # List of length N_atoms, each element length uniques_i
    nbrs_per_atom = tf.split(atoms_in_nbrs, self.N_atoms)
    uniques = [
        tf.unique(tf.squeeze(atom_nbrs))[0] for atom_nbrs in nbrs_per_atom
    ]

    # TODO(rbharath): FRAGILE! Uses fact that identity seems to be the first
    # element removed to remove self from list of neighbors. Need to verify
    # this holds more broadly or come up with robust alternative.
    uniques = [unique[1:] for unique in uniques]

    return uniques

  def get_closest_atoms(self, coords, cells):
    """For each cell, find M_nbrs closest atoms.

    Let N_atoms be the number of atoms.

    Parameters
    ----------
    coords: tf.Tensor
      (N_atoms, ndim) shape.
    cells: tf.Tensor
      (n_cells, ndim) shape.

    Returns
    -------
    closest_inds: tf.Tensor
      Of shape (n_cells, M_nbrs)
    """
    N_atoms, n_cells, ndim, M_nbrs = (self.N_atoms, self.n_cells, self.ndim,
                                      self.M_nbrs)
    # Tile both cells and coords to form arrays of size (N_atoms*n_cells, ndim)
    tiled_cells = tf.reshape(
        tf.tile(cells, (1, N_atoms)), (N_atoms * n_cells, ndim))

    # Shape (N_atoms*n_cells, ndim) after tile
    tiled_coords = tf.tile(coords, (n_cells, 1))

    # Shape (N_atoms*n_cells)
    coords_vec = tf.reduce_sum((tiled_coords - tiled_cells)**2, axis=1)
    # Shape (n_cells, N_atoms)
    coords_norm = tf.reshape(coords_vec, (n_cells, N_atoms))

    # Find k atoms closest to this cell. Notice negative sign since
    # tf.nn.top_k returns *largest* not smallest.
    # Tensor of shape (n_cells, M_nbrs)
    closest_inds = tf.nn.top_k(-coords_norm, k=M_nbrs)[1]

    return closest_inds

  def get_cells_for_atoms(self, coords, cells):
    """Compute the cells each atom belongs to.

    Parameters
    ----------
    coords: tf.Tensor
      Shape (N_atoms, ndim)
    cells: tf.Tensor
      (n_cells, ndim) shape.
    Returns
    -------
    cells_for_atoms: tf.Tensor
      Shape (N_atoms, 1)
    """
    N_atoms, n_cells, ndim = self.N_atoms, self.n_cells, self.ndim
    n_cells = int(n_cells)
    # Tile both cells and coords to form arrays of size (N_atoms*n_cells, ndim)
    tiled_cells = tf.tile(cells, (N_atoms, 1))

    # Shape (N_atoms*n_cells, 1) after tile
    tiled_coords = tf.reshape(
        tf.tile(coords, (1, n_cells)), (n_cells * N_atoms, ndim))
    coords_vec = tf.reduce_sum((tiled_coords - tiled_cells)**2, axis=1)
    coords_norm = tf.reshape(coords_vec, (N_atoms, n_cells))

    closest_inds = tf.nn.top_k(-coords_norm, k=1)[1]
    return closest_inds

  def _get_num_nbrs(self):
    """Get number of neighbors in current dimensionality space."""
    ndim = self.ndim
    if ndim == 1:
      n_nbr_cells = 3
    elif ndim == 2:
      # 9 neighbors in 2-space
      n_nbr_cells = 9
    # TODO(rbharath): Shoddy handling of higher dimensions...
    elif ndim >= 3:
      # Number of cells for cube in 3-space is
      n_nbr_cells = 27  # (26 faces on Rubik's cube for example)
    return n_nbr_cells

  def get_neighbor_cells(self, cells):
    """Compute neighbors of cells in grid.

    # TODO(rbharath): Do we need to handle periodic boundary conditions
    properly here?
    # TODO(rbharath): This doesn't handle boundaries well. We hard-code
    # looking for n_nbr_cells neighbors, which isn't right for boundary cells in
    # the cube.

    Parameters
    ----------
    cells: tf.Tensor
      (n_cells, ndim) shape.
    Returns
    -------
    nbr_cells: tf.Tensor
      (n_cells, n_nbr_cells)
    """
    ndim, n_cells = self.ndim, self.n_cells
    n_nbr_cells = self._get_num_nbrs()
    # Tile cells to form arrays of size (n_cells*n_cells, ndim)
    # Two tilings (a, b, c, a, b, c, ...) vs. (a, a, a, b, b, b, etc.)
    # Tile (a, a, a, b, b, b, etc.)
    tiled_centers = tf.reshape(
        tf.tile(cells, (1, n_cells)), (n_cells * n_cells, ndim))
    # Tile (a, b, c, a, b, c, ...)
    tiled_cells = tf.tile(cells, (n_cells, 1))

    coords_vec = tf.reduce_sum((tiled_centers - tiled_cells)**2, axis=1)
    coords_norm = tf.reshape(coords_vec, (n_cells, n_cells))
    closest_inds = tf.nn.top_k(-coords_norm, k=n_nbr_cells)[1]

    return closest_inds

  def get_cells(self):
    """Returns the locations of all grid points in box.

    Suppose start is -10 Angstrom, stop is 10 Angstrom, nbr_cutoff is 1.
    Then would return a list of length 20^3 whose entries would be
    [(-10, -10, -10), (-10, -10, -9), ..., (9, 9, 9)]

    Returns
    -------
    cells: tf.Tensor
      (n_cells, ndim) shape.
    """
    start, stop, nbr_cutoff = self.start, self.stop, self.nbr_cutoff
    mesh_args = [tf.range(start, stop, nbr_cutoff) for _ in range(self.ndim)]
    return tf.to_float(
        tf.reshape(
            tf.transpose(tf.stack(tf.meshgrid(*mesh_args))),
            (self.n_cells, self.ndim)))


class Dropout(Layer):

  def __init__(self, dropout_prob, **kwargs):
    self.dropout_prob = dropout_prob
    super(Dropout, self).__init__(**kwargs)
    try:
      self._shape = tuple(self.in_layers[0].shape)
    except:
      pass

  def create_tensor(self, in_layers=None, set_tensors=True, **kwargs):
    inputs = self._get_input_tensors(in_layers)
    parent_tensor = inputs[0]
    keep_prob = 1.0 - self.dropout_prob * kwargs['training']
    out_tensor = tf.nn.dropout(parent_tensor, keep_prob)
    if set_tensors:
      self.out_tensor = out_tensor
    return out_tensor


class WeightDecay(Layer):
  """Apply a weight decay penalty.

  The input should be the loss value.  This layer adds a weight decay penalty to it
  and outputs the sum.
  """

  def __init__(self, penalty, penalty_type, **kwargs):
    """Create a weight decay penalty layer.

    Parameters
    ----------
    penalty: float
      magnitude of the penalty term
    penalty_type: str
      type of penalty to compute, either 'l1' or 'l2'
    """
    self.penalty = penalty
    self.penalty_type = penalty_type
    super(WeightDecay, self).__init__(**kwargs)
    try:
      self._shape = tuple(self.in_layers[0].shape)
    except:
      pass

  def create_tensor(self, in_layers=None, set_tensors=True, **kwargs):
    inputs = self._get_input_tensors(in_layers)
    parent_tensor = inputs[0]
    out_tensor = parent_tensor + model_ops.weight_decay(self.penalty_type,
                                                        self.penalty)
    if set_tensors:
      self.out_tensor = out_tensor
    return out_tensor


class AtomicConvolution(Layer):

  def __init__(self,
               atom_types=None,
               radial_params=list(),
               boxsize=None,
               **kwargs):
    """Atomic convoluation layer

    N = max_num_atoms, M = max_num_neighbors, B = batch_size, d = num_features
    l = num_radial_filters * num_atom_types

    Parameters
    ----------

    atom_types: list or None
      Of length a, where a is number of atom types for filtering.
    radial_params: list
      Of length l, where l is number of radial filters learned.
    boxsize: float or None
      Simulation box length [Angstrom].

    """
    self.boxsize = boxsize
    self.radial_params = radial_params
    self.atom_types = atom_types
    super(AtomicConvolution, self).__init__(**kwargs)

  def create_tensor(self, in_layers=None, set_tensors=True, **kwargs):
    """
    Parameters
    ----------
    X: tf.Tensor of shape (B, N, d)
      Coordinates/features.
    Nbrs: tf.Tensor of shape (B, N, M)
      Neighbor list.
    Nbrs_Z: tf.Tensor of shape (B, N, M)
      Atomic numbers of neighbor atoms.

    Returns
    -------
    layer: tf.Tensor of shape (B, N, l)
      A new tensor representing the output of the atomic conv layer
    """
    inputs = self._get_input_tensors(in_layers)
    X = inputs[0]
    Nbrs = tf.to_int32(inputs[1])
    Nbrs_Z = inputs[2]

    # N: Maximum number of atoms
    # M: Maximum number of neighbors
    # d: Number of coordinates/features/filters
    # B: Batch Size
    N = X.get_shape()[-2].value
    d = X.get_shape()[-1].value
    M = Nbrs.get_shape()[-1].value
    B = X.get_shape()[0].value

    D = self.distance_tensor(X, Nbrs, self.boxsize, B, N, M, d)
    R = self.distance_matrix(D)
    sym = []
    rsf_zeros = tf.zeros((B, N, M))
    for param in self.radial_params:

      # We apply the radial pooling filter before atom type conv
      # to reduce computation
      param_variables, rsf = self.radial_symmetry_function(R, *param)

      if not self.atom_types:
        cond = tf.not_equal(Nbrs_Z, 0.0)
        sym.append(tf.reduce_sum(tf.where(cond, rsf, rsf_zeros), 2))
      else:
        for j in range(len(self.atom_types)):
          cond = tf.equal(Nbrs_Z, self.atom_types[j])
          sym.append(tf.reduce_sum(tf.where(cond, rsf, rsf_zeros), 2))

    layer = tf.stack(sym)
    layer = tf.transpose(layer, [1, 2, 0])  # (l, B, N) -> (B, N, l)
    m, v = tf.nn.moments(layer, axes=[0])
    out_tensor = tf.nn.batch_normalization(layer, m, v, None, None, 1e-3)
    if set_tensors:
      self._record_variable_scope(self.name)
      self.out_tensor = out_tensor
    return out_tensor

  def radial_symmetry_function(self, R, rc, rs, e):
    """Calculates radial symmetry function.

    B = batch_size, N = max_num_atoms, M = max_num_neighbors, d = num_filters

    Parameters
    ----------
    R: tf.Tensor of shape (B, N, M)
      Distance matrix.
    rc: float
      Interaction cutoff [Angstrom].
    rs: float
      Gaussian distance matrix mean.
    e: float
      Gaussian distance matrix width.

    Returns
    -------
    retval: tf.Tensor of shape (B, N, M)
      Radial symmetry function (before summation)

    """

    with tf.name_scope(None, "NbrRadialSymmetryFunction", [rc, rs, e]):
      rc = tf.Variable(rc)
      rs = tf.Variable(rs)
      e = tf.Variable(e)
      K = self.gaussian_distance_matrix(R, rs, e)
      FC = self.radial_cutoff(R, rc)
    return [rc, rs, e], tf.multiply(K, FC)

  def radial_cutoff(self, R, rc):
    """Calculates radial cutoff matrix.

    B = batch_size, N = max_num_atoms, M = max_num_neighbors

    Parameters
    ----------
      R [B, N, M]: tf.Tensor
        Distance matrix.
      rc: tf.Variable
        Interaction cutoff [Angstrom].

    Returns
    -------
      FC [B, N, M]: tf.Tensor
        Radial cutoff matrix.

    """

    T = 0.5 * (tf.cos(np.pi * R / (rc)) + 1)
    E = tf.zeros_like(T)
    cond = tf.less_equal(R, rc)
    FC = tf.where(cond, T, E)
    return FC

  def gaussian_distance_matrix(self, R, rs, e):
    """Calculates gaussian distance matrix.

    B = batch_size, N = max_num_atoms, M = max_num_neighbors

    Parameters
    ----------
      R [B, N, M]: tf.Tensor
        Distance matrix.
      rs: tf.Variable
        Gaussian distance matrix mean.
      e: tf.Variable
        Gaussian distance matrix width (e = .5/std**2).

    Returns
    -------
      retval [B, N, M]: tf.Tensor
        Gaussian distance matrix.

    """

    return tf.exp(-e * (R - rs)**2)

  def distance_tensor(self, X, Nbrs, boxsize, B, N, M, d):
    """Calculates distance tensor for batch of molecules.

    B = batch_size, N = max_num_atoms, M = max_num_neighbors, d = num_features

    Parameters
    ----------
    X: tf.Tensor of shape (B, N, d)
      Coordinates/features tensor.
    Nbrs: tf.Tensor of shape (B, N, M)
      Neighbor list tensor.
    boxsize: float or None
      Simulation box length [Angstrom].

    Returns
    -------
    D: tf.Tensor of shape (B, N, M, d)
      Coordinates/features distance tensor.

    """
    atom_tensors = tf.unstack(X, axis=1)
    nbr_tensors = tf.unstack(Nbrs, axis=1)
    D = []
    if boxsize is not None:
      for atom, atom_tensor in enumerate(atom_tensors):
        nbrs = self.gather_neighbors(X, nbr_tensors[atom], B, N, M, d)
        nbrs_tensors = tf.unstack(nbrs, axis=1)
        for nbr, nbr_tensor in enumerate(nbrs_tensors):
          _D = tf.subtract(nbr_tensor, atom_tensor)
          _D = tf.subtract(_D, boxsize * tf.round(tf.div(_D, boxsize)))
          D.append(_D)
    else:
      for atom, atom_tensor in enumerate(atom_tensors):
        nbrs = self.gather_neighbors(X, nbr_tensors[atom], B, N, M, d)
        nbrs_tensors = tf.unstack(nbrs, axis=1)
        for nbr, nbr_tensor in enumerate(nbrs_tensors):
          _D = tf.subtract(nbr_tensor, atom_tensor)
          D.append(_D)
    D = tf.stack(D)
    D = tf.transpose(D, perm=[1, 0, 2])
    D = tf.reshape(D, [B, N, M, d])
    return D

  def gather_neighbors(self, X, nbr_indices, B, N, M, d):
    """Gathers the neighbor subsets of the atoms in X.

    B = batch_size, N = max_num_atoms, M = max_num_neighbors, d = num_features

    Parameters
    ----------
    X: tf.Tensor of shape (B, N, d)
      Coordinates/features tensor.
    atom_indices: tf.Tensor of shape (B, M)
      Neighbor list for single atom.

    Returns
    -------
    neighbors: tf.Tensor of shape (B, M, d)
      Neighbor coordinates/features tensor for single atom.

    """

    example_tensors = tf.unstack(X, axis=0)
    example_nbrs = tf.unstack(nbr_indices, axis=0)
    all_nbr_coords = []
    for example, (example_tensor, example_nbr) in enumerate(
        zip(example_tensors, example_nbrs)):
      nbr_coords = tf.gather(example_tensor, example_nbr)
      all_nbr_coords.append(nbr_coords)
    neighbors = tf.stack(all_nbr_coords)
    return neighbors

  def distance_matrix(self, D):
    """Calcuates the distance matrix from the distance tensor

    B = batch_size, N = max_num_atoms, M = max_num_neighbors, d = num_features

    Parameters
    ----------
    D: tf.Tensor of shape (B, N, M, d)
      Distance tensor.

    Returns
    -------
    R: tf.Tensor of shape (B, N, M)
       Distance matrix.

    """

    R = tf.reduce_sum(tf.multiply(D, D), 3)
    R = tf.sqrt(R)
    return R


def AlphaShare(in_layers=None, **kwargs):
  """
  This method should be used when constructing AlphaShare layers from Sluice Networks

  Parameters
  ----------
  in_layers: list of Layers or tensors
    tensors in list must be the same size and list must include two or more tensors

  Returns
  -------
  output_layers: list of Layers or tensors with same size as in_layers
    Distance matrix.

  References:
  Sluice networks: Learning what to share between loosely related tasks
  https://arxiv.org/abs/1705.08142
  """
  output_layers = []
  alpha_share = AlphaShareLayer(in_layers=in_layers, **kwargs)
  num_outputs = len(in_layers)
  return [LayerSplitter(x, in_layers=alpha_share) for x in range(num_outputs)]


class AlphaShareLayer(Layer):
  """
  Part of a sluice network. Adds alpha parameters to control
  sharing between the main and auxillary tasks

  Factory method AlphaShare should be used for construction

  Parameters
  ----------
  in_layers: list of Layers or tensors
    tensors in list must be the same size and list must include two or more tensors

  Returns
  -------
  out_tensor: a tensor with shape [len(in_layers), x, y] where x, y were the original layer dimensions
  Distance matrix.
  """

  def __init__(self, **kwargs):
    super(AlphaShareLayer, self).__init__(**kwargs)

  def create_tensor(self, in_layers=None, set_tensors=True, **kwargs):
    inputs = self._get_input_tensors(in_layers)
    # check that there isnt just one or zero inputs
    if len(inputs) <= 1:
      raise ValueError("AlphaShare must have more than one input")
    self.num_outputs = len(inputs)
    # create subspaces
    subspaces = []
    original_cols = int(inputs[0].get_shape()[-1].value)
    subspace_size = int(original_cols / 2)
    for input_tensor in inputs:
      subspaces.append(tf.reshape(input_tensor[:, :subspace_size], [-1]))
      subspaces.append(tf.reshape(input_tensor[:, subspace_size:], [-1]))
    n_alphas = len(subspaces)
    subspaces = tf.reshape(tf.stack(subspaces), [n_alphas, -1])

    # create the alpha learnable parameters
    alphas = tf.Variable(tf.random_normal([n_alphas, n_alphas]), name='alphas')

    subspaces = tf.matmul(alphas, subspaces)

    # concatenate subspaces, reshape to size of original input, then stack
    # such that out_tensor has shape (2,?,original_cols)
    count = 0
    self.out_tensors = []
    tmp_tensor = []
    for row in range(n_alphas):
      tmp_tensor.append(tf.reshape(subspaces[row,], [-1, subspace_size]))
      count += 1
      if (count == 2):
        self.out_tensors.append(tf.concat(tmp_tensor, 1))
        tmp_tensor = []
        count = 0

    self.alphas = alphas
    if set_tensors:
      self.out_tensor = self.out_tensors[0]
    return self.out_tensors

  def none_tensors(self):
    num_outputs, out_tensor, out_tensors, alphas = self.num_outputs, self.out_tensor, self.out_tensors, self.alphas
    self.num_outputs = None
    self.out_tensor = None
    self.out_tensors = None
    self.alphas = None
    return num_outputs, out_tensor, self.out_tensors, alphas

  def set_tensors(self, tensor):
    self.num_outputs, self.out_tensor, self.out_tensors, self.alphas = tensor


class SluiceLoss(Layer):
  """
  Calculates the loss in a Sluice Network
  Every input into an AlphaShare should be used in SluiceLoss
  """

  def __init__(self, **kwargs):
    super(SluiceLoss, self).__init__(**kwargs)

  def create_tensor(self, in_layers=None, set_tensors=True, **kwargs):
    inputs = self._get_input_tensors(in_layers)
    temp = []
    subspaces = []
    # creates subspaces the same way it was done in AlphaShare
    for input_tensor in inputs:
      subspace_size = int(input_tensor.get_shape()[-1].value / 2)
      subspaces.append(input_tensor[:, :subspace_size])
      subspaces.append(input_tensor[:, subspace_size:])
      product = tf.matmul(tf.transpose(subspaces[0]), subspaces[1])
      subspaces = []
      # calculate squared Frobenius norm
      temp.append(tf.reduce_sum(tf.pow(product, 2)))
    out_tensor = tf.reduce_sum(temp)
    self.out_tensor = out_tensor
    return out_tensor


class BetaShare(Layer):
  """
  Part of a sluice network. Adds beta params to control which layer
  outputs are used for prediction

  Parameters
  ----------
  in_layers: list of Layers or tensors
    tensors in list must be the same size and list must include two or more tensors

  Returns
  -------
  output_layers: list of Layers or tensors with same size as in_layers
    Distance matrix.
  """

  def __init__(self, **kwargs):
    super(BetaShare, self).__init__(**kwargs)

  def create_tensor(self, in_layers=None, set_tensors=True, **kwargs):
    """
        Size of input layers must all be the same
        """
    inputs = self._get_input_tensors(in_layers)
    subspaces = []
    original_cols = int(inputs[0].get_shape()[-1].value)
    for input_tensor in inputs:
      subspaces.append(tf.reshape(input_tensor, [-1]))
    n_betas = len(inputs)
    subspaces = tf.reshape(tf.stack(subspaces), [n_betas, -1])

    betas = tf.Variable(tf.random_normal([1, n_betas]), name='betas')
    out_tensor = tf.matmul(betas, subspaces)
    self.betas = betas
    self.out_tensor = tf.reshape(out_tensor, [-1, original_cols])
    return self.out_tensor

  def none_tensors(self):
    out_tensor, betas = self.out_tensor, self.betas
    self.out_tensor = None
    self.betas = None
    return out_tensor, betas

  def set_tensors(self, tensor):
    self.out_tensor, self.betas = tensor


class ANIFeat(Layer):
  """Performs transform from 3D coordinates to ANI symmetry functions
  """

  def __init__(self,
               in_layers,
               max_atoms=23,
               radial_cutoff=4.6,
               angular_cutoff=3.1,
               radial_length=32,
               angular_length=8,
               atom_cases=[1, 6, 7, 8, 16],
               atomic_number_differentiated=True,
               coordinates_in_bohr=True,
               **kwargs):
    """
    Only X can be transformed
    """
    self.max_atoms = max_atoms
    self.radial_cutoff = radial_cutoff
    self.angular_cutoff = angular_cutoff
    self.radial_length = radial_length
    self.angular_length = angular_length
    self.atom_cases = atom_cases
    self.atomic_number_differentiated = atomic_number_differentiated
    self.coordinates_in_bohr = coordinates_in_bohr
    super(ANIFeat, self).__init__(in_layers, **kwargs)

  def create_tensor(self, in_layers=None, set_tensors=True, **kwargs):
    """
    In layers should be of shape dtype tf.float32, (None, self.max_atoms, 4)

    """
    inputs = self._get_input_tensors(in_layers)[0]
    atom_numbers = tf.cast(inputs[:, :, 0], tf.int32)
    flags = tf.sign(atom_numbers)
    flags = tf.to_float(tf.expand_dims(flags, 1) * tf.expand_dims(flags, 2))
    coordinates = inputs[:, :, 1:]
    if self.coordinates_in_bohr:
      coordinates = coordinates * 0.52917721092

    d = self.distance_matrix(coordinates, flags)

    d_radial_cutoff = self.distance_cutoff(d, self.radial_cutoff, flags)
    d_angular_cutoff = self.distance_cutoff(d, self.angular_cutoff, flags)

    radial_sym = self.radial_symmetry(d_radial_cutoff, d, atom_numbers)
    angular_sym = self.angular_symmetry(d_angular_cutoff, d, atom_numbers,
                                        coordinates)

    out_tensor = tf.concat(
        [tf.to_float(tf.expand_dims(atom_numbers, 2)), radial_sym, angular_sym],
        axis=2)

    if set_tensors:
      self.out_tensor = out_tensor

    return out_tensor

  def distance_matrix(self, coordinates, flags):
    """ Generate distance matrix """
    # (TODO YTZ:) faster, less memory intensive way
    # r = tf.reduce_sum(tf.square(coordinates), 2)
    # r = tf.expand_dims(r, -1)
    # inner = 2*tf.matmul(coordinates, tf.transpose(coordinates, perm=[0,2,1]))
    # # inner = 2*tf.matmul(coordinates, coordinates, transpose_b=True)

    # d = r - inner + tf.transpose(r, perm=[0,2,1])
    # d = tf.nn.relu(d) # fix numerical instabilities about diagonal
    # d = tf.sqrt(d) # does this have negative elements? may be unstable for diagonals

    max_atoms = self.max_atoms
    tensor1 = tf.stack([coordinates] * max_atoms, axis=1)
    tensor2 = tf.stack([coordinates] * max_atoms, axis=2)

    # Calculate pairwise distance
    d = tf.sqrt(
        tf.reduce_sum(tf.squared_difference(tensor1, tensor2), axis=3) + 1e-7)

    d = d * flags
    return d

  def distance_cutoff(self, d, cutoff, flags):
    """ Generate distance matrix with trainable cutoff """
    # Cutoff with threshold Rc
    d_flag = flags * tf.sign(cutoff - d)
    d_flag = tf.nn.relu(d_flag)
    d_flag = d_flag * tf.expand_dims((1 - tf.eye(self.max_atoms)), 0)
    d = 0.5 * (tf.cos(np.pi * d / cutoff) + 1)
    return d * d_flag
    # return d

  def radial_symmetry(self, d_cutoff, d, atom_numbers):
    """ Radial Symmetry Function """
    embedding = tf.eye(np.max(self.atom_cases) + 1)
    atom_numbers_embedded = tf.nn.embedding_lookup(embedding, atom_numbers)

    Rs = np.linspace(0., self.radial_cutoff, self.radial_length)
    ita = np.ones_like(Rs) * 3 / (Rs[1] - Rs[0])**2
    Rs = tf.to_float(np.reshape(Rs, (1, 1, 1, -1)))
    ita = tf.to_float(np.reshape(ita, (1, 1, 1, -1)))
    length = ita.get_shape().as_list()[-1]

    d_cutoff = tf.stack([d_cutoff] * length, axis=3)
    d = tf.stack([d] * length, axis=3)

    out = tf.exp(-ita * tf.square(d - Rs)) * d_cutoff
    if self.atomic_number_differentiated:
      out_tensors = []
      for atom_type in self.atom_cases:
        selected_atoms = tf.expand_dims(
            tf.expand_dims(atom_numbers_embedded[:, :, atom_type], axis=1),
            axis=3)
        out_tensors.append(tf.reduce_sum(out * selected_atoms, axis=2))
      return tf.concat(out_tensors, axis=2)
    else:
      return tf.reduce_sum(out, axis=2)

  def angular_symmetry(self, d_cutoff, d, atom_numbers, coordinates):
    """ Angular Symmetry Function """

    max_atoms = self.max_atoms
    embedding = tf.eye(np.max(self.atom_cases) + 1)
    atom_numbers_embedded = tf.nn.embedding_lookup(embedding, atom_numbers)

    Rs = np.linspace(0., self.angular_cutoff, self.angular_length)
    ita = 3 / (Rs[1] - Rs[0])**2
    thetas = np.linspace(0., np.pi, self.angular_length)
    zeta = float(self.angular_length**2)

    ita, zeta, Rs, thetas = np.meshgrid(ita, zeta, Rs, thetas)
    zeta = tf.to_float(np.reshape(zeta, (1, 1, 1, 1, -1)))
    ita = tf.to_float(np.reshape(ita, (1, 1, 1, 1, -1)))
    Rs = tf.to_float(np.reshape(Rs, (1, 1, 1, 1, -1)))
    thetas = tf.to_float(np.reshape(thetas, (1, 1, 1, 1, -1)))
    length = zeta.get_shape().as_list()[-1]

    # tf.stack issues again...
    vector_distances = tf.stack([coordinates] * max_atoms, 1) - tf.stack(
        [coordinates] * max_atoms, 2)
    R_ij = tf.stack([d] * max_atoms, axis=3)
    R_ik = tf.stack([d] * max_atoms, axis=2)
    f_R_ij = tf.stack([d_cutoff] * max_atoms, axis=3)
    f_R_ik = tf.stack([d_cutoff] * max_atoms, axis=2)

    # Define angle theta = arccos(R_ij(Vector) dot R_ik(Vector)/R_ij(distance)/R_ik(distance))
    vector_mul = tf.reduce_sum(tf.stack([vector_distances] * max_atoms, axis=3) * \
                               tf.stack([vector_distances] * max_atoms, axis=2), axis=4)
    vector_mul = vector_mul * tf.sign(f_R_ij) * tf.sign(f_R_ik)
    theta = tf.acos(tf.div(vector_mul, R_ij * R_ik + 1e-5))

    R_ij = tf.stack([R_ij] * length, axis=4)
    R_ik = tf.stack([R_ik] * length, axis=4)
    f_R_ij = tf.stack([f_R_ij] * length, axis=4)
    f_R_ik = tf.stack([f_R_ik] * length, axis=4)
    theta = tf.stack([theta] * length, axis=4)

    out_tensor = tf.pow((1. + tf.cos(theta - thetas)) / 2., zeta) * \
                 tf.exp(-ita * tf.square((R_ij + R_ik) / 2. - Rs)) * f_R_ij * f_R_ik * 2

    if self.atomic_number_differentiated:
      out_tensors = []
      for id_j, atom_type_j in enumerate(self.atom_cases):
        for atom_type_k in self.atom_cases[id_j:]:
          selected_atoms = tf.stack([atom_numbers_embedded[:, :, atom_type_j]] * max_atoms, axis=2) * \
                           tf.stack([atom_numbers_embedded[:, :, atom_type_k]] * max_atoms, axis=1)
          selected_atoms = tf.expand_dims(
              tf.expand_dims(selected_atoms, axis=1), axis=4)
          out_tensors.append(
              tf.reduce_sum(out_tensor * selected_atoms, axis=(2, 3)))
      return tf.concat(out_tensors, axis=2)
    else:
      return tf.reduce_sum(out_tensor, axis=(2, 3))

  def get_num_feats(self):
    n_feat = self.outputs.get_shape().as_list()[-1]
    return n_feat


class LayerSplitter(Layer):
  """
  Layer which takes a tensor from in_tensor[0].out_tensors at an index
  Only layers which need to output multiple layers set and use the variable
  self.out_tensors.
  This is a utility for those special layers which set self.out_tensors
  to return a layer wrapping a specific tensor in in_layers[0].out_tensors
  """

  def __init__(self, output_num, **kwargs):
    """
    Parameters
    ----------
    output_num: int
      The index which to use as this layers out_tensor from in_layers[0]
    kwargs
    """
    self.output_num = output_num
    super(LayerSplitter, self).__init__(**kwargs)

  def create_tensor(self, in_layers=None, set_tensors=True, **kwargs):
    out_tensor = self.in_layers[0].out_tensors[self.output_num]
    if set_tensors:
      self.out_tensor = out_tensor
    return out_tensor


class GraphEmbedPoolLayer(Layer):
  """
  GraphCNNPool Layer from Robust Spatial Filtering with Graph Convolutional Neural Networks
  https://arxiv.org/abs/1703.00792

  This is a learnable pool operation
  It constructs a new adjacency matrix for a graph of specified number of nodes.

  This differs from our other pool opertions which set vertices to a function value
  without altering the adjacency matrix.

  $V_{emb} = SpatialGraphCNN({V_{in}})$\\
  $V_{out} = \sigma(V_{emb})^{T} * V_{in}$
  $A_{out} = V_{emb}^{T} * A_{in} * V_{emb}$

  """

  def __init__(self, num_vertices, **kwargs):
    self.num_vertices = num_vertices
    super(GraphEmbedPoolLayer, self).__init__(**kwargs)

  def create_tensor(self, in_layers=None, set_tensors=True, **kwargs):
    """

    Parameters
    ----------
    num_filters: int
      Number of filters to have in the output

    in_layers: list of Layers or tensors
      [V, A, mask]
      V are the vertex features must be of shape (batch, vertex, channel)

      A are the adjacency matrixes for each graph
        Shape (batch, from_vertex, adj_matrix, to_vertex)

      mask is optional, to be used when not every graph has the
      same number of vertices

    Returns: tf.tensor
    Returns a tf.tensor with a graph convolution applied
    The shape will be (batch, vertex, self.num_filters)
    """
    in_tensors = self._get_input_tensors(in_layers)
    if len(in_tensors) == 3:
      V, A, mask = in_tensors
    else:
      V, A = in_tensors
      mask = None
    factors = self.embedding_factors(
        V, self.num_vertices, name='%s_Factors' % self.name)

    if mask is not None:
      factors = tf.multiply(factors, mask)
    factors = self.softmax_factors(factors)

    result = tf.matmul(factors, V, transpose_a=True)

    result_A = tf.reshape(A, (tf.shape(A)[0], -1, tf.shape(A)[-1]))
    result_A = tf.matmul(result_A, factors)
    result_A = tf.reshape(result_A, (tf.shape(A)[0], tf.shape(A)[-1], -1))
    result_A = tf.matmul(factors, result_A, transpose_a=True)
    result_A = tf.reshape(result_A, (tf.shape(A)[0], self.num_vertices,
                                     A.get_shape()[2].value, self.num_vertices))
    # We do not need the mask because every graph has self.num_vertices vertices now
    if set_tensors:
      self.out_tensor = result[0]
    self.out_tensors = [result, result_A]
    return result, result_A

  def embedding_factors(self, V, no_filters, name="default"):
    no_features = V.get_shape()[-1].value
    W = tf.get_variable(
        '%s_weights' % name, [no_features, no_filters],
        initializer=tf.truncated_normal_initializer(
            stddev=1.0 / math.sqrt(no_features)),
        dtype=tf.float32)
    b = tf.get_variable(
        '%s_bias' % self.name, [no_filters],
        initializer=tf.constant_initializer(0.1),
        dtype=tf.float32)
    V_reshape = tf.reshape(V, (-1, no_features))
    s = tf.slice(tf.shape(V), [0], [len(V.get_shape()) - 1])
    s = tf.concat([s, tf.stack([no_filters])], 0)
    result = tf.reshape(tf.matmul(V_reshape, W) + b, s)
    return result

  def softmax_factors(self, V, axis=1, name=None):
    max_value = tf.reduce_max(V, axis=axis, keep_dims=True)
    exp = tf.exp(tf.subtract(V, max_value))
    prob = tf.div(exp, tf.reduce_sum(exp, axis=axis, keep_dims=True))
    return prob

  def none_tensors(self):
    out_tensors, out_tensor = self.out_tensors, self.out_tensor
    self.out_tensors = None
    self.out_tensor = None
    return out_tensors, out_tensor

  def set_tensors(self, tensor):
    self.out_tensors, self.out_tensor = tensor


def GraphCNNPool(num_vertices, **kwargs):
  gcnnpool_layer = GraphEmbedPoolLayer(num_vertices, **kwargs)
  return [LayerSplitter(x, in_layers=gcnnpool_layer) for x in range(2)]


class GraphCNN(Layer):
  """
  GraphCNN Layer from Robust Spatial Filtering with Graph Convolutional Neural Networks
  https://arxiv.org/abs/1703.00792

  Spatial-domain convolutions can be defined as
  H = h_0I + h_1A + h_2A^2 + ... + hkAk, H ∈ R**(N×N)

  We approximate it by
  H ≈ h_0I + h_1A

  We can define a convolution as applying multiple these linear filters
  over edges of different types (think up, down, left, right, diagonal in images)
  Where each edge type has its own adjacency matrix
  H ≈ h_0I + h_1A_1 + h_2A_2 + . . . h_(L−1)A_(L−1)

  V_out = \sum_{c=1}^{C} H^{c} V^{c} + b
  """

  def __init__(self, num_filters, **kwargs):
    """

    Parameters
    ----------
    num_filters: int
      Number of filters to have in the output

    in_layers: list of Layers or tensors
      [V, A, mask]
      V are the vertex features must be of shape (batch, vertex, channel)

      A are the adjacency matrixes for each graph
        Shape (batch, from_vertex, adj_matrix, to_vertex)

      mask is optional, to be used when not every graph has the
      same number of vertices

    Returns: tf.tensor
    Returns a tf.tensor with a graph convolution applied
    The shape will be (batch, vertex, self.num_filters)
    """
    self.num_filters = num_filters
    super(GraphCNN, self).__init__(**kwargs)

  def create_tensor(self, in_layers=None, set_tensors=True, **kwargs):
    inputs = self._get_input_tensors(in_layers)
    if len(inputs) == 3:
      V, A, mask = inputs
    else:
      V, A = inputs
    no_A = A.get_shape()[2].value
    no_features = V.get_shape()[2].value
    W = tf.get_variable(
        '%s_weights' % self.name, [no_features * no_A, self.num_filters],
        initializer=tf.truncated_normal_initializer(
            stddev=math.sqrt(1.0 / (no_features * (no_A + 1) * 1.0))),
        dtype=tf.float32)
    W_I = tf.get_variable(
        '%s_weights_I' % self.name, [no_features, self.num_filters],
        initializer=tf.truncated_normal_initializer(
            stddev=math.sqrt(1.0 / (no_features * (no_A + 1) * 1.0))),
        dtype=tf.float32)

    b = tf.get_variable(
        '%s_bias' % self.name, [self.num_filters],
        initializer=tf.constant_initializer(0.1),
        dtype=tf.float32)

    n = self.graphConvolution(V, A)
    A_shape = tf.shape(A)
    n = tf.reshape(n, [-1, A_shape[1], no_A * no_features])
    result = self.batch_mat_mult(n, W) + self.batch_mat_mult(V, W_I) + b
    if set_tensors:
      self.out_tensor = result
    return result

  def graphConvolution(self, V, A):
    no_A = A.get_shape()[2].value
    no_features = V.get_shape()[2].value

    A_shape = tf.shape(A)
    A_reshape = tf.reshape(A, tf.stack([-1, A_shape[1] * no_A, A_shape[1]]))
    n = tf.matmul(A_reshape, V)
    return tf.reshape(n, [-1, A_shape[1], no_A, no_features])

  def batch_mat_mult(self, A, B):
    A_shape = tf.shape(A)
    A_reshape = tf.reshape(A, [-1, A_shape[-1]])

    # So the Tensor has known dimensions
    if B.get_shape()[1] == None:
      axis_2 = -1
    else:
      axis_2 = B.get_shape()[1]
    result = tf.matmul(A_reshape, B)
    result = tf.reshape(result, tf.stack([A_shape[0], A_shape[1], axis_2]))
    return result<|MERGE_RESOLUTION|>--- conflicted
+++ resolved
@@ -691,8 +691,6 @@
       self.out_tensor = out_tensor
     return out_tensor
 
-<<<<<<< HEAD
-=======
 
 class Cast(Layer):
   """
@@ -726,7 +724,6 @@
     return out_tensor
 
 
->>>>>>> 9e553fca
 class Squeeze(Layer):
 
   def __init__(self, in_layers=None, squeeze_dims=None, **kwargs):
